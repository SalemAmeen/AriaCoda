--- conflicted
+++ resolved
@@ -1,314 +1,309 @@
-/*
-Adept MobileRobots Robotics Interface for Applications (ARIA)
-Copyright (C) 2004-2005 ActivMedia Robotics LLC
-Copyright (C) 2006-2010 MobileRobots Inc.
-Copyright (C) 2011-2015 Adept Technology, Inc.
-Copyright (C) 2016-2018 Omron Adept Technologies, Inc.
-
-     This program is free software; you can redistribute it and/or modify
-     it under the terms of the GNU General Public License as published by
-     the Free Software Foundation; either version 2 of the License, or
-     (at your option) any later version.
-
-     This program is distributed in the hope that it will be useful,
-     but WITHOUT ANY WARRANTY; without even the implied warranty of
-     MERCHANTABILITY or FITNESS FOR A PARTICULAR PURPOSE.  See the
-     GNU General Public License for more details.
-
-     You should have received a copy of the GNU General Public License
-     along with this program; if not, write to the Free Software
-     Foundation, Inc., 59 Temple Place, Suite 330, Boston, MA  02111-1307  USA
-
-
-*/
-
-
-
-#include "Aria/ArExport.h"
-#include "Aria/ariaOSDef.h"
-#include "Aria/ArNMEAParser.h"
-
-#include <iostream>
-
-
-//#define DEBUG_ARNMEAPARSER 1
-
-#ifdef DEBUG_ARNMEAPARSER
-void ArNMEAParser_printBuf(FILE *fp, const char *data, int size) {  
-  for(int i = 0; i < size; ++i) {
-    if(data[i] == '\n')
-      fprintf(fp, "[LF]");
-    else if(data[i] == '\r')
-      fprintf(fp, "[CR]");
-    else if(data[i] < ' ' || data[i] > '~')  {
-      fprintf(fp, "[0x%X]", data[i] & 0xff);    
-    }
-    else
-      fputc(data[i], fp);    
-  }
-}
-#endif
-
-AREXPORT ArNMEAParser::ArNMEAParser(const char *name) :
-  myName(name),
-  MaxNumFields(50),
-  MaxFieldSize(128),
-  ignoreChecksum(false),
-  checksumBufOffset(0),
-  inChecksum(false),
-  inMessage(false),
-  currentChecksum(0),
-  gotCR(false)
-{
-  memset(checksumBuf, 0, 3);
-}
-
-AREXPORT void ArNMEAParser::addHandler(const char *message, ArNMEAParser::Handler *handler)
-{
-  myHandlers[message] = handler;
-}
-
-AREXPORT void ArNMEAParser::removeHandler(const char *message)
-{
-  HandlerMap::iterator i = myHandlers.find(message);
-  if(i != myHandlers.end()) myHandlers.erase(i);
-}
-
-
-void ArNMEAParser::nextField()
-{
-  currentMessage.push_back(currentField);
-  currentField.clear();
-  if (currentMessage.size() > MaxNumFields)
-    endMessage();
-}
-
-void ArNMEAParser::endMessage()
-{
-  inMessage = false;
-  inChecksum = false;
-  currentField.clear();
-  gotCR = false;
-  currentMessage.clear();
-}
-
-void ArNMEAParser::beginChecksum()
-{
-  checksumBufOffset = 0;
-  inChecksum = true;
-}
-
-void ArNMEAParser::beginMessage()
-{
-  currentMessageStarted.setToNow();
-  currentMessage.clear();
-  inChecksum = false;
-  inMessage = true;
-  currentField.clear();
-  gotCR = false;
-  currentChecksum = 0;
-  memset(checksumBuf, 0, sizeof(checksumBuf));
-}
-
-
-AREXPORT int ArNMEAParser::parse(ArDeviceConnection *dev) 
-{
-  int n = dev->read(myReadBuffer, sizeof(myReadBuffer));
-#ifdef DEBUG_ARNMEAPARSER
-  std::cerr << "\t[ArNMEAParser: read " << n << " bytes of data from device connection:\n\t";
-  ArNMEAParser_printBuf(stderr, myReadBuffer, n);
-#endif
-  if(n < 0) return ParseError;
-  if(n == 0) return ParseFinished;
-  return parse(myReadBuffer, n);
-}
-
-AREXPORT int ArNMEAParser::parse(const char *buf, int n)
-{
-  int result = 0;
-  if (n < 0) 
-  {
-    return result|ParseError;
-  }
-
-  if (n == 0) 
-  {
-    return result|ParseFinished;
-  }
-
-#ifdef DEBUG_ARNMEAPARSER
-  std::cerr << "\t[ArNMEAParser: given " << n << " bytes of data.]\n";
-  std::cerr << "\t[ArNMEAParser: parsing chunk \"";
-  ArNMEAParser_printBuf(stderr, buf, n);
-  std::cerr << "\"]\n";
-#endif
-
-
-  for (int i = 0; i < n; i++)
-  {
-    // Check for message start
-    if (buf[i] == '$')
-    {
-      beginMessage();
-      continue;
-    }
-
-    // Otherwise, we must be in a sentece to do anything
-    if (!inMessage)
-      continue;
-
-    // Reached the CR at the end?
-    if (buf[i] == '\r') 
-    {
-      gotCR = true;
-      continue;
-    }
-  
-    // Reached the Newline at the end?
-    if (buf[i] == '\n') 
-    {
-      if (gotCR) 
-      {
-        // Got both CR and LF?-- then end of message
-
-        if(!inChecksum)
-        {
-          // checksum should have preceded.
-          ArLog::log(ArLog::Terse, "ArNMEAParser: Missing checksum.");
-          result |= ParseError;
-          endMessage();
-          continue;
-        }
-
-        // got CRLF but there was no data. Ignore.
-        if(currentMessage.size() == 0)
-        {
-          endMessage();
-          continue;
-        }
-        
-
-        // ok:
-        Message msg;
-        msg.message = &currentMessage;
-        msg.timeParseStarted = currentMessageStarted;
-        msg.prefix = currentMessage[0].substr(0, 2);
-        // TODO should we check for an accepted set of prefixes? (e.g. GP, GN,
-        // GL, GB, BD, HC, PG, etc.)
-        msg.id = currentMessage[0].substr(2);
-#ifdef DEBUG_ARNMEAPARSER
-        fprintf(stderr, "\t[ArNMEAPArser: Input message has system prefix %s with message ID %s]\n", msg.prefix.c_str(), msg.id.c_str());
-#endif
-        std::string lastprefix = myLastPrefix[msg.id];
-        if(lastprefix != "" && lastprefix != msg.prefix)
-        {
-          const char *id = msg.id.c_str();
-          const char *p = msg.prefix.c_str();
-          const char *lp = lastprefix.c_str();
-          ArLog::log(ArLog::Normal, "ArNMEAParser: Warning: Got duplicate %s message with prefix %s (previous prefix was %s).  Data from %s%s will replace %s%s.", id, p, lp, p, id, lp, id);
-        }
-        HandlerMap::iterator h = myHandlers.find(msg.id);
-        if (h != myHandlers.end()) 
-        {
-#ifdef DEBUG_ARNMEAPARSER
-          fprintf(stderr, "\t[ArNMEAParser: Got complete message, calling handler for %s...]\n", msg.id.c_str());
-#endif
-          if(h->second)
-          {
-            h->second->invoke(msg);
-            result |= ParseUpdated;
-          }
-          else
-          {
-            ArLog::log(ArLog::Terse, "ArNMEAParser Internal Error: NULL handler functor for message %s!\n", msg.id.c_str());
-          }
-        }
-#ifdef DEBUG_ARNMEAPARSER
-        else
-        {
-          fprintf(stderr, "\t[ArNMEAParser: Have no message handler for %s (%s).]\n", msg.id.c_str(), currentMessage[0].c_str());
-        }
-#endif
-      }
-      else
-      {
-        ArLog::log(ArLog::Normal, "ArNMEAParser: syntax error, \\n without \\r.");
-        result |= ParseError;
-      }
-
-      endMessage();
-      continue;
-    }
-
-    // Are we in the final checksum field?
-    if (inChecksum)
-    {
-      checksumBuf[checksumBufOffset++] = buf[i];
-      if (checksumBufOffset > 1)   // two bytes of checksum
-      {
-        int checksumRec = (int) strtol(checksumBuf, NULL, 16);
-        if (checksumRec != currentChecksum) 
-        {
-          ArLog::log(ArLog::Normal, "%s: Warning: Skipping message with incorrect checksum.", myName);
-
-          // reconstruct message to log:
-<<<<<<< HEAD
-          std::string nmeaText = "";
-          for(MessageVector::const_iterator it = currentMessage.begin(); it != currentMessage.end(); ++it)
-=======
-          std::string nmeaText;
-          for(MessageVector::const_iterator i = currentMessage.begin(); i != currentMessage.end(); ++i)
->>>>>>> 349e1372
-          {
-            if(it != currentMessage.begin()) nmeaText += ",";
-            nmeaText += *it;
-          }
-          ArLog::log(ArLog::Normal, "%s: Message provided checksum \"%s\" = 0x%x (%d). Calculated checksum is 0x%x (%d).  NMEA message contents were: \"%s\"", myName, checksumBuf, checksumRec, checksumRec, currentChecksum, currentChecksum, nmeaText.c_str());
-
-          // abort the message and start looking for the next one.
-          result |= ParseError;
-          endMessage();
-        }
-      }
-      continue;
-    }
-
-
-    // Got to the checksum?
-    if (buf[i] == '*')
-    {
-      nextField();
-      if (!ignoreChecksum)
-        beginChecksum();
-      continue;
-    }
-
-    // Every byte in a message between $ and * XORs to form the
-    // checksum:
-    currentChecksum ^= buf[i];
-
-    // Time to start a new field?
-    if (buf[i] == ',')
-    {
-      nextField();
-      continue;
-    }
-
-
-    // Else, we must be in the middle of a field
-    // TODO we could use strchr to look ahead in the buf 
-    // for the end of the field (',' or '*') or end of the buf, and copy more
-    // than one byte at a time.
-    currentField += buf[i];
-    if (currentField.size() > MaxFieldSize)
-    {
-      endMessage();
-      continue;
-    }
-  }
-
-  return result;
-}
-
-
-
+/*
+Adept MobileRobots Robotics Interface for Applications (ARIA)
+Copyright (C) 2004-2005 ActivMedia Robotics LLC
+Copyright (C) 2006-2010 MobileRobots Inc.
+Copyright (C) 2011-2015 Adept Technology, Inc.
+Copyright (C) 2016-2018 Omron Adept Technologies, Inc.
+
+     This program is free software; you can redistribute it and/or modify
+     it under the terms of the GNU General Public License as published by
+     the Free Software Foundation; either version 2 of the License, or
+     (at your option) any later version.
+
+     This program is distributed in the hope that it will be useful,
+     but WITHOUT ANY WARRANTY; without even the implied warranty of
+     MERCHANTABILITY or FITNESS FOR A PARTICULAR PURPOSE.  See the
+     GNU General Public License for more details.
+
+     You should have received a copy of the GNU General Public License
+     along with this program; if not, write to the Free Software
+     Foundation, Inc., 59 Temple Place, Suite 330, Boston, MA  02111-1307  USA
+
+
+*/
+
+
+
+#include "Aria/ArExport.h"
+#include "Aria/ariaOSDef.h"
+#include "Aria/ArNMEAParser.h"
+
+#include <iostream>
+
+
+//#define DEBUG_ARNMEAPARSER 1
+
+#ifdef DEBUG_ARNMEAPARSER
+void ArNMEAParser_printBuf(FILE *fp, const char *data, int size) {  
+  for(int i = 0; i < size; ++i) {
+    if(data[i] == '\n')
+      fprintf(fp, "[LF]");
+    else if(data[i] == '\r')
+      fprintf(fp, "[CR]");
+    else if(data[i] < ' ' || data[i] > '~')  {
+      fprintf(fp, "[0x%X]", data[i] & 0xff);    
+    }
+    else
+      fputc(data[i], fp);    
+  }
+}
+#endif
+
+AREXPORT ArNMEAParser::ArNMEAParser(const char *name) :
+  myName(name),
+  MaxNumFields(50),
+  MaxFieldSize(128),
+  ignoreChecksum(false),
+  checksumBufOffset(0),
+  inChecksum(false),
+  inMessage(false),
+  currentChecksum(0),
+  gotCR(false)
+{
+  memset(checksumBuf, 0, 3);
+}
+
+AREXPORT void ArNMEAParser::addHandler(const char *message, ArNMEAParser::Handler *handler)
+{
+  myHandlers[message] = handler;
+}
+
+AREXPORT void ArNMEAParser::removeHandler(const char *message)
+{
+  HandlerMap::iterator i = myHandlers.find(message);
+  if(i != myHandlers.end()) myHandlers.erase(i);
+}
+
+
+void ArNMEAParser::nextField()
+{
+  currentMessage.push_back(currentField);
+  currentField.clear();
+  if (currentMessage.size() > MaxNumFields)
+    endMessage();
+}
+
+void ArNMEAParser::endMessage()
+{
+  inMessage = false;
+  inChecksum = false;
+  currentField.clear();
+  gotCR = false;
+  currentMessage.clear();
+}
+
+void ArNMEAParser::beginChecksum()
+{
+  checksumBufOffset = 0;
+  inChecksum = true;
+}
+
+void ArNMEAParser::beginMessage()
+{
+  currentMessageStarted.setToNow();
+  currentMessage.clear();
+  inChecksum = false;
+  inMessage = true;
+  currentField.clear();
+  gotCR = false;
+  currentChecksum = 0;
+  memset(checksumBuf, 0, sizeof(checksumBuf));
+}
+
+
+AREXPORT int ArNMEAParser::parse(ArDeviceConnection *dev) 
+{
+  int n = dev->read(myReadBuffer, sizeof(myReadBuffer));
+#ifdef DEBUG_ARNMEAPARSER
+  std::cerr << "\t[ArNMEAParser: read " << n << " bytes of data from device connection:\n\t";
+  ArNMEAParser_printBuf(stderr, myReadBuffer, n);
+#endif
+  if(n < 0) return ParseError;
+  if(n == 0) return ParseFinished;
+  return parse(myReadBuffer, n);
+}
+
+AREXPORT int ArNMEAParser::parse(const char *buf, int n)
+{
+  int result = 0;
+  if (n < 0) 
+  {
+    return result|ParseError;
+  }
+
+  if (n == 0) 
+  {
+    return result|ParseFinished;
+  }
+
+#ifdef DEBUG_ARNMEAPARSER
+  std::cerr << "\t[ArNMEAParser: given " << n << " bytes of data.]\n";
+  std::cerr << "\t[ArNMEAParser: parsing chunk \"";
+  ArNMEAParser_printBuf(stderr, buf, n);
+  std::cerr << "\"]\n";
+#endif
+
+
+  for (int i = 0; i < n; i++)
+  {
+    // Check for message start
+    if (buf[i] == '$')
+    {
+      beginMessage();
+      continue;
+    }
+
+    // Otherwise, we must be in a sentece to do anything
+    if (!inMessage)
+      continue;
+
+    // Reached the CR at the end?
+    if (buf[i] == '\r') 
+    {
+      gotCR = true;
+      continue;
+    }
+  
+    // Reached the Newline at the end?
+    if (buf[i] == '\n') 
+    {
+      if (gotCR) 
+      {
+        // Got both CR and LF?-- then end of message
+
+        if(!inChecksum)
+        {
+          // checksum should have preceded.
+          ArLog::log(ArLog::Terse, "ArNMEAParser: Missing checksum.");
+          result |= ParseError;
+          endMessage();
+          continue;
+        }
+
+        // got CRLF but there was no data. Ignore.
+        if(currentMessage.size() == 0)
+        {
+          endMessage();
+          continue;
+        }
+        
+
+        // ok:
+        Message msg;
+        msg.message = &currentMessage;
+        msg.timeParseStarted = currentMessageStarted;
+        msg.prefix = currentMessage[0].substr(0, 2);
+        // TODO should we check for an accepted set of prefixes? (e.g. GP, GN,
+        // GL, GB, BD, HC, PG, etc.)
+        msg.id = currentMessage[0].substr(2);
+#ifdef DEBUG_ARNMEAPARSER
+        fprintf(stderr, "\t[ArNMEAPArser: Input message has system prefix %s with message ID %s]\n", msg.prefix.c_str(), msg.id.c_str());
+#endif
+        std::string lastprefix = myLastPrefix[msg.id];
+        if(lastprefix != "" && lastprefix != msg.prefix)
+        {
+          const char *id = msg.id.c_str();
+          const char *p = msg.prefix.c_str();
+          const char *lp = lastprefix.c_str();
+          ArLog::log(ArLog::Normal, "ArNMEAParser: Warning: Got duplicate %s message with prefix %s (previous prefix was %s).  Data from %s%s will replace %s%s.", id, p, lp, p, id, lp, id);
+        }
+        HandlerMap::iterator h = myHandlers.find(msg.id);
+        if (h != myHandlers.end()) 
+        {
+#ifdef DEBUG_ARNMEAPARSER
+          fprintf(stderr, "\t[ArNMEAParser: Got complete message, calling handler for %s...]\n", msg.id.c_str());
+#endif
+          if(h->second)
+          {
+            h->second->invoke(msg);
+            result |= ParseUpdated;
+          }
+          else
+          {
+            ArLog::log(ArLog::Terse, "ArNMEAParser Internal Error: NULL handler functor for message %s!\n", msg.id.c_str());
+          }
+        }
+#ifdef DEBUG_ARNMEAPARSER
+        else
+        {
+          fprintf(stderr, "\t[ArNMEAParser: Have no message handler for %s (%s).]\n", msg.id.c_str(), currentMessage[0].c_str());
+        }
+#endif
+      }
+      else
+      {
+        ArLog::log(ArLog::Normal, "ArNMEAParser: syntax error, \\n without \\r.");
+        result |= ParseError;
+      }
+
+      endMessage();
+      continue;
+    }
+
+    // Are we in the final checksum field?
+    if (inChecksum)
+    {
+      checksumBuf[checksumBufOffset++] = buf[i];
+      if (checksumBufOffset > 1)   // two bytes of checksum
+      {
+        int checksumRec = (int) strtol(checksumBuf, NULL, 16);
+        if (checksumRec != currentChecksum) 
+        {
+          ArLog::log(ArLog::Normal, "%s: Warning: Skipping message with incorrect checksum.", myName);
+
+          // reconstruct message to log:
+          std::string nmeaText = "";
+          for(MessageVector::const_iterator it = currentMessage.begin(); it != currentMessage.end(); ++it)
+          {
+            if(it != currentMessage.begin()) nmeaText += ",";
+            nmeaText += *it;
+          }
+          ArLog::log(ArLog::Normal, "%s: Message provided checksum \"%s\" = 0x%x (%d). Calculated checksum is 0x%x (%d).  NMEA message contents were: \"%s\"", myName, checksumBuf, checksumRec, checksumRec, currentChecksum, currentChecksum, nmeaText.c_str());
+
+          // abort the message and start looking for the next one.
+          result |= ParseError;
+          endMessage();
+        }
+      }
+      continue;
+    }
+
+
+    // Got to the checksum?
+    if (buf[i] == '*')
+    {
+      nextField();
+      if (!ignoreChecksum)
+        beginChecksum();
+      continue;
+    }
+
+    // Every byte in a message between $ and * XORs to form the
+    // checksum:
+    currentChecksum ^= buf[i];
+
+    // Time to start a new field?
+    if (buf[i] == ',')
+    {
+      nextField();
+      continue;
+    }
+
+
+    // Else, we must be in the middle of a field
+    // TODO we could use strchr to look ahead in the buf 
+    // for the end of the field (',' or '*') or end of the buf, and copy more
+    // than one byte at a time.
+    currentField += buf[i];
+    if (currentField.size() > MaxFieldSize)
+    {
+      endMessage();
+      continue;
+    }
+  }
+
+  return result;
+}
+
+
+