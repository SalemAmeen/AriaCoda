/*
Adept MobileRobots Robotics Interface for Applications (ARIA)
Copyright (C) 2004-2005 ActivMedia Robotics LLC
Copyright (C) 2006-2010 MobileRobots Inc.
Copyright (C) 2011-2015 Adept Technology, Inc.
Copyright (C) 2016-2018 Omron Adept Technologies, Inc.

     This program is free software; you can redistribute it and/or modify
     it under the terms of the GNU General Public License as published by
     the Free Software Foundation; either version 2 of the License, or
     (at your option) any later version.

     This program is distributed in the hope that it will be useful,
     but WITHOUT ANY WARRANTY; without even the implied warranty of
     MERCHANTABILITY or FITNESS FOR A PARTICULAR PURPOSE.  See the
     GNU General Public License for more details.

     You should have received a copy of the GNU General Public License
     along with this program; if not, write to the Free Software
     Foundation, Inc., 59 Temple Place, Suite 330, Boston, MA  02111-1307  USA


*/

#include "Aria/ArExport.h"
#include "Aria/ariaOSDef.h"
#include "Aria/ArLog.h"
#include "Aria/ArConfig.h"
#include <time.h>
#include <stdarg.h>
#include <ctype.h>
#include <string.h>
#include "Aria/ariaInternal.h"


#ifdef WIN32
#include <io.h>
#else
#include <fcntl.h>
#include <errno.h>
#include <execinfo.h>
#endif

#if defined(_ATL_VER) || defined(ARIA_MSVC_ATL_VER)
#include <atlbase.h>
#define HAVEATL 1
#endif // ifdef _ATL_VER

ArMutex ArLog::ourMutex;
ArLog::LogType ArLog::ourType=ArLog::DefaultLogType;
ArLog::LogLevel ArLog::ourLevel=ArLog::Normal;
FILE * ArLog::ourFP=0;
int ArLog::ourCharsLogged = 0;
std::string ArLog::ourFileName;
bool ArLog::ourLoggingTime = false;
bool ArLog::ourAlsoPrint = false;

ArLog::LogType ArLog::ourConfigLogType = ArLog::DefaultLogType;
ArLog::LogLevel ArLog::ourConfigLogLevel = ArLog::Normal;
char ArLog::ourConfigFileName[1024] = "log.txt";
bool ArLog::ourConfigLogTime = false;
bool ArLog::ourConfigAlsoPrint = false;
ArGlobalRetFunctor<bool> ArLog::ourConfigProcessFileCB(&ArLog::processFile);


ArFunctor1<const char *> *ArLog::ourFunctor;


AREXPORT void ArLog::logPlain(LogLevel level, const char *str)
{
  log(level, str);
}

/**
   This function is used like printf(). If the supplied level is less than
   or equal to the set level, it will be printed.
   @param level level of logging
   @param str printf() like formating string
*/
AREXPORT void ArLog::log(LogLevel level, const char *str, ...)
{
  if (level > ourLevel)
    return;
  
  //printf("logging %s\n", str);

  char buf[10000];
  char *bufPtr;
  char *timeStr;
  int timeLen = 0; // this is a value based on the standard length of
                       // ctime return
  time_t now;


  ourMutex.lock();
  // put our time in if we want it
  if (ourLoggingTime)
  {
    now = time(NULL);
    timeStr = ctime(&now);
    timeLen = 20;
    // get take just the portion of the time we want
    strncpy(buf, timeStr, timeLen);
    buf[timeLen] = '\0';
    bufPtr = &buf[timeLen];
  }
  else
    bufPtr = buf;
  va_list ptr;
  va_start(ptr, str);
  
  vsnprintf(bufPtr, sizeof(buf) - timeLen - 2, str, ptr);
  bufPtr[sizeof(buf) - timeLen - 1] = '\0';
  //vsprintf(bufPtr, str, ptr);
  // can do whatever you want with the buf now
  if (ourFP)
  {
    int written;
    if ((written = fprintf(ourFP, "%s\n", buf)) > 0)
      ourCharsLogged += written;
    fflush(ourFP);
    if(ourType == File) checkFileSize();
  }
  else if (ourType != None)
  {
    printf("%s\n", buf);
    fflush(stdout);
  }
  if (ourAlsoPrint)
    printf("%s\n", buf);

  invokeFunctor(buf);


// Also send it to the VC++ debug output window...
#ifdef HAVEATL
  ATLTRACE2("%s\n", buf);
#endif
  
  va_end(ptr);
  ourMutex.unlock();
}

/**
   This function appends errorno in linux, or getLastError in windows,
   and a string indicating the problem.
   
   @param level level of logging
   @param str printf() like formating string
*/
AREXPORT void ArLog::logErrorFromOSPlain(LogLevel level, const char *str)
{
  logErrorFromOS(level, str);
}

/**
   This function appends errorno in linux, or getLastError in windows,
   and a string indicating the problem.
   
   @param level level of logging
   @param str printf() like formating string
*/
AREXPORT void ArLog::logErrorFromOS(LogLevel level, const char *str, ...)
{
  if (level > ourLevel)
    return;

#ifndef _WIN32
  int err = errno;
#else
  DWORD err = GetLastError();
#endif 

  //printf("logging %s\n", str);

  char buf[10000];
  char *bufPtr;
  char *timeStr;
  int timeLen = 0; // this is a value based on the standard length of
                       // ctime return
  time_t now;


  ourMutex.lock();
  // put our time in if we want it
  if (ourLoggingTime)
  {
    now = time(NULL);
    timeStr = ctime(&now);
    timeLen = 20;
    // get take just the portion of the time we want
    strncpy(buf, timeStr, timeLen);
    buf[timeLen] = '\0';
    bufPtr = &buf[timeLen];
  }
  else
    bufPtr = buf;
  va_list ptr;
  va_start(ptr, str);
  
  vsnprintf(bufPtr, sizeof(buf) - timeLen - 2, str, ptr);
  bufPtr[sizeof(buf) - timeLen - 1] = '\0';


  char bufWithError[10200];  

#ifndef _WIN32
  const char *errorString = strerror(err);
  //if (err < sys_nerr - 1)
  //  errorString = sys_errlist[err];
  snprintf(bufWithError, sizeof(bufWithError) - 1, "%s | ErrorFromOSNum: %d ErrorFromOSString: %s", buf, err, errorString);
  bufWithError[sizeof(bufWithError) - 1] = '\0';
#else
  LPVOID errorString = NULL;

  FormatMessage(
        FORMAT_MESSAGE_ALLOCATE_BUFFER | FORMAT_MESSAGE_FROM_SYSTEM | FORMAT_MESSAGE_IGNORE_INSERTS,
        NULL,
        err,
        MAKELANGID(LANG_NEUTRAL, SUBLANG_DEFAULT),
        (LPTSTR) &errorString,
        0, NULL);
 
  snprintf(bufWithError, sizeof(bufWithError) - 1, "%s | ErrorFromOSNum: %d ErrorFromOSString: %s", buf, err, (char*)errorString);
  bufWithError[sizeof(bufWithError) - 1] = '\0';

  LocalFree(errorString);
#endif

  //vsprintf(bufPtr, str, ptr);
  // can do whatever you want with the buf now
  if (ourFP)
  {
    int written;
    if ((written = fprintf(ourFP, "%s\n", bufWithError)) > 0)
      ourCharsLogged += written;
    fflush(ourFP);
    if(ourType == File) checkFileSize();
  }
  else if (ourType != None)
  {
    printf("%s\n", bufWithError);
    fflush(stdout);
  }
  if (ourAlsoPrint)
    printf("%s\n", bufWithError);

  invokeFunctor(bufWithError);


// Also send it to the VC++ debug output window...
#ifdef HAVEATL
  ATLTRACE2("%s\n", buf);
#endif
  
  va_end(ptr);
  ourMutex.unlock();
}


/**
   This function appends errorno in linux, or getLastError in windows,
   and a string indicating the problem.
   
   @param level level of logging
   @param str printf() like formating string
*/
AREXPORT void ArLog::logErrorFromOSPlainNoLock(LogLevel level, const char *str)
{
  logErrorFromOSNoLock(level, str);
}

/**
   This function appends errorno in linux, or getLastError in windows,
   and a string indicating the problem.
   
   @param level level of logging
   @param str printf() like formating string
*/
AREXPORT void ArLog::logErrorFromOSNoLock(LogLevel level, const char *str, ...)
{
  if (level > ourLevel)
    return;

#ifndef _WIN32
  int err = errno;
#else
  DWORD err = GetLastError();
#endif 

  //printf("logging %s\n", str);

  char buf[10000];
  char *bufPtr;
  char *timeStr;
  int timeLen = 0; // this is a value based on the standard length of
                       // ctime return
  time_t now;


  // put our time in if we want it
  if (ourLoggingTime)
  {
    now = time(NULL);
    timeStr = ctime(&now);
    timeLen = 20;
    // get take just the portion of the time we want
    strncpy(buf, timeStr, timeLen);
    buf[timeLen] = '\0';
    bufPtr = &buf[timeLen];
  }
  else
    bufPtr = buf;
  va_list ptr;
  va_start(ptr, str);
  
  vsnprintf(bufPtr, sizeof(buf) - timeLen - 2, str, ptr);
  bufPtr[sizeof(buf) - timeLen - 1] = '\0';


  char bufWithError[10200];  

#ifndef _WIN32
  const char *errorString = strerror(err);
//  if (err < sys_nerr - 1)
//    errorString = sys_errlist[err];
  snprintf(bufWithError, sizeof(bufWithError) - 1, "%s | ErrorFromOSNum: %d ErrorFromOSString: %s", buf, err, errorString);
  bufWithError[sizeof(bufWithError) - 1] = '\0';
#else
  LPVOID errorString = NULL;

  FormatMessage(
        FORMAT_MESSAGE_ALLOCATE_BUFFER | FORMAT_MESSAGE_FROM_SYSTEM | FORMAT_MESSAGE_IGNORE_INSERTS,
        NULL,
        err,
        MAKELANGID(LANG_NEUTRAL, SUBLANG_DEFAULT),
        (LPTSTR) &errorString,
        0, NULL);
 
  snprintf(bufWithError, sizeof(bufWithError) - 1, "%s | ErrorFromOSNum: %d ErrorFromOSString: %s", buf, err, (LPSTR)errorString);
  bufWithError[sizeof(bufWithError) - 1] = '\0';

  LocalFree(errorString);
#endif

  //vsprintf(bufPtr, str, ptr);
  // can do whatever you want with the buf now
  if (ourFP)
  {
    int written;
    if ((written = fprintf(ourFP, "%s\n", bufWithError)) > 0)
      ourCharsLogged += written;
    fflush(ourFP);
    if(ourType == File) checkFileSize();
  }
  else if (ourType != None)
  {
    printf("%s\n", bufWithError);
    fflush(stdout);
  }
  if (ourAlsoPrint)
    printf("%s\n", bufWithError);

  invokeFunctor(bufWithError);


// Also send it to the VC++ debug output window...
#ifdef HAVEATL
  ATLTRACE2("%s\n", buf);
#endif
  
  va_end(ptr);
}

/**
<<<<<<< HEAD

=======
>>>>>>> 349e1372
   Change logging settings from defaults, and check for external configuration
   such as environment variable.
   @param type Destination type of log messages. 
   @param level level of logging.
<<<<<<< HEAD
   @param fileName the name of the file for File type of logging. Must be provided if @a type is File.
=======
   @param fileName the name of the file for File type of logging
>>>>>>> 349e1372
   @param logTime if this is true then the time a message is given will be logged
   @param alsoPrint if this is true then in addition to whatever other logging (to a file for instance) the results will also be printed to stdout
   @param printThisCall if this is true the new settings will be printed otherwise they won't
   @bug Crashes, most programs don't need this but should fix.
*/
AREXPORT bool ArLog::init(LogType type, LogLevel level, const char *fileName,
			  bool logTime, bool alsoPrint, bool printThisCall)
{
  ourMutex.setLogName("ArLog::ourMutex");

  ourMutex.lock();
  
  // if we weren't or won't be doing a file then close any old file
  if (ourType != File || type != File)
  {
    close();
  }
  
  if (type == StdOut)
    ourFP=stdout;
  else if (type == StdErr)
    ourFP=stderr;
  else if (type == File)
  {
    if (fileName != NULL)
    {
      if (strcmp(ourFileName.c_str(), fileName) == 0)
      {
	ArLog::logNoLock(ArLog::Terse, "ArLog::init: Continuing to log to the same file.");
      }
      else
      {
	close();
	if ((ourFP = ArUtil::fopen(fileName, "w")) == NULL)
	{
	  ArLog::logNoLock(ArLog::Terse, "ArLog::init: Could not open file %s for logging.", fileName);
	  ourMutex.unlock();
	  return(false);
	}
	ourFileName=fileName;
      }
    }
  }
  else if (type == None)
  {

  }
  ourType=type;
  ourLevel=level;

  // environment variables to override log level 
  {
    char* lev = getenv("ARLOG_LEVEL");
    if(lev)
    {
      switch(toupper(lev[0]))
      {
        case 'N':
          ourLevel = Normal;
          break;
        case 'T':
          ourLevel = Terse;
          break;
        case 'V':
          ourLevel = Verbose;
          break;
       }
       ArLog::log(ArLog::Normal, "ArLog: Set log level to %s from ARLOG_LEVEL environment variable.", logLevelName(ourLevel).c_str());
    }
  }

  ourLoggingTime = logTime;
  ourAlsoPrint = alsoPrint;

  if(getenv("ARLOG_TIME") != NULL)
  {
    ourLoggingTime = true;
    ArLog::log(ArLog::Normal, "ArLog: Enabled log timestamps from ARLOG_TIME environment variable.");
  }

  if (printThisCall)
  {
    printf("ArLog::init: %s\t %s\t", logTypeName(ourType).c_str(), logLevelName(ourLevel).c_str());

    if (ourLoggingTime)
      printf(" Logging Time\t");
    else
      printf(" Not logging time\t");

    if (ourAlsoPrint)
      printf(" Also printing\n");
    else
      printf(" Not also printing\n");
  }
  ourMutex.unlock();
  return(true);
}


std::string ArLog::logTypeName(ArLog::LogType type)
{
  switch(type)
  {
    case StdOut:
      return "StdOut";
    case StdErr:
      return "StdErr";
    case File:
      return std::string("File(") + ourFileName + ")";
    case None:
      return "None";
  }
}

std::string ArLog::logLevelName(ArLog::LogLevel level)
{
  switch(level)
  {
    case Terse:
      return "Terse";
    case Normal:
      return "Normal";
    case Verbose:
      return "Verbose";
  }
}


AREXPORT void ArLog::close()
{
  // if logging to File and have a valid FP, close it.
  // don't try closing stderr or stdout when ourType is not File.
  if (ourFP && (ourType == File))
  {
    fclose(ourFP);
    ourFP=0;
    ourFileName="";
  }
}

AREXPORT void ArLog::beginWrite(LogLevel level)
{
  ourMutex.lock();
  if(level > ourLevel)
  {
    return;
  }
  if(ourLoggingTime)
  {
    time_t now = time(NULL);
    char *timeStr = ctime(&now);
    timeStr[strlen(timeStr)-1] = ' '; // replace newline with space
    int r = 0;
    if(ourFP)
      r = fputs(timeStr, ourFP);
    else if(ourType != None)
      r = fputs(timeStr, stdout);
    if(r > 0)
      ourCharsLogged += r;
    if(ourAlsoPrint)
      fputs(timeStr, stdout);
  }
}


AREXPORT void ArLog::write(LogLevel level, const char *str, ...)
{
  if(level > ourLevel)
    return;
  va_list args;
  va_start(args, str);
  int r = 0;
  if(ourFP)
    r = vfprintf(ourFP, str, args);
  else if(ourType != None)
    vprintf(str, args);
  if(ourAlsoPrint)
    vprintf(str, args);
  va_end(args);
  if(r > 0)
    ourCharsLogged += r;
}


AREXPORT void ArLog::endWrite()
{
  if(ourFP)
  {
    int r = fputc('\n', ourFP);
    if(r > 0)
      ourCharsLogged += r;
    fflush(ourFP);
    if(ourType == File) checkFileSize();
  }
  else if(ourType != None)
    putchar('\n');

  if(ourAlsoPrint)
    putchar('\n');

  // XXX bug: we are not invoking user supplied functor with a string of line written!

  ourMutex.unlock();
}



AREXPORT void ArLog::logNoLock(LogLevel level, const char *str, ...)
{
  if (level > ourLevel)
    return;

  char buf[2048];
  char *bufPtr;
  char *timeStr;
  int timeLen = 20; // this is a value based on the standard length of
                       // ctime return
  time_t now;

  
  // put our time in if we want it
  if (ourLoggingTime)
  {
    now = time(NULL);
    timeStr = ctime(&now);
    // get take just the portion of the time we want
    strncpy(buf, timeStr, timeLen);
    buf[timeLen] = '\0';
    bufPtr = &buf[timeLen];
  }
  else
    bufPtr = buf;
  va_list ptr;
  va_start(ptr, str);
  //vsnprintf(bufPtr, sizeof(buf) - timeLen - 1, str, ptr);
  vsprintf(bufPtr, str, ptr);
  // can do whatever you want with the buf now
  if (ourFP)
  {
    int written;
    if ((written = fprintf(ourFP, "%s\n", buf)) > 0)
      ourCharsLogged += written;
    fflush(ourFP);
    if(ourType == File) checkFileSize();
  }
  else if (ourType != None)
    printf("%s\n", buf);
  if (ourAlsoPrint)
    printf("%s\n", buf);
  
  invokeFunctor(buf);

  va_end(ptr);
}

AREXPORT void ArLog::logBacktrace(LogLevel level)
{
#ifndef _WIN32
  int size = 100;
  int numEntries;
  void *buffer[size];
  char **names;
  
  numEntries = backtrace(buffer, size);
  ArLog::log(ArLog::Normal, "Backtrace %d levels", numEntries);
  
  names = backtrace_symbols(buffer, numEntries);
  if (names == NULL)
    return;
  
  int i;
  for (i = 0; i < numEntries; i++)
    ArLog::log(level, "%s", names[i]);
  
  free(names);
#endif
}

/// Log a file if it exists
AREXPORT bool ArLog::logFileContents(LogLevel level, const char *fileName)
{
  FILE *strFile;
  unsigned int i;
  char str[100000];
  
  str[0] = '\0';
  
  if ((strFile = ArUtil::fopen(fileName, "r")) != NULL)
  {
    while (fgets(str, sizeof(str), strFile) != NULL)
    {
      bool endedLine = false;
      for (i = 0; i < sizeof(str) && !endedLine; i++)
      {
	if (str[i] == '\r' || str[i] == '\n' || str[i] == '\0')
	{
	  str[i] = '\0';
	  ArLog::log(level, str);
	  endedLine = true;
	}
      }
    }
    fclose(strFile);
    return true;
  }
  else
  {
    return false;
  }
}

AREXPORT void ArLog::addToConfig(ArConfig *config)
{
  std::string section = "LogConfig";
  config->addParam(
	  ArConfigArg("LogType", (int *)&ourConfigLogType,
		      "The type of log we'll be using, 0 for StdOut, 1 for StdErr, 2 for File (and give it a file name), 4 for None", 
		      ArLog::StdOut, ArLog::None), 
	  section.c_str(), ArPriority::TRIVIAL);
  config->addParam(
	  ArConfigArg("LogLevel", (int *)&ourConfigLogLevel,
		      "The level of logging to do, 0 for Terse, 1 for Normal, and 2 for Verbose", 
		      ArLog::Terse, ArLog::Verbose), 
	  section.c_str(), ArPriority::TRIVIAL);
  config->addParam(
	  ArConfigArg("LogFileName", ourConfigFileName,
		      "File to log to", sizeof(ourConfigFileName)),
	  section.c_str(), ArPriority::TRIVIAL);
  config->addParam(
	  ArConfigArg("LogTime", &ourConfigLogTime,
		      "True to prefix log messages with time and date, false not to"),
	  section.c_str(), ArPriority::TRIVIAL);
  config->addParam(
	  ArConfigArg("LogAlsoPrint", &ourConfigAlsoPrint,
		      "If true, also print messages as program output when logging to a file.s"),	  
	  section.c_str(), ArPriority::TRIVIAL);
  ourConfigProcessFileCB.setName("ArLog");
  config->addProcessFileCB(&ourConfigProcessFileCB, 200);
}

bool ArLog::processFile()
{
  if (ourConfigLogType != ourType || ourConfigLogLevel != ourLevel ||
      strcmp(ourConfigFileName, ourFileName.c_str()) != 0 || 
      ourConfigLogTime != ourLoggingTime || ourConfigAlsoPrint != ourAlsoPrint)
  {
    ArLog::logNoLock(ArLog::Normal, "Initializing log from config");
    return ArLog::init(ourConfigLogType, ourConfigLogLevel, ourConfigFileName, 
		       ourConfigLogTime, ourConfigAlsoPrint, true);
  }
  return true;
}

AREXPORT void ArLog::setFunctor(ArFunctor1<const char *> *functor)
{
  ourFunctor = functor;
}

AREXPORT void ArLog::clearFunctor()
{
  ourFunctor = NULL;
}

void ArLog::invokeFunctor(const char *message)
{
  ArFunctor1<const char *> *functor;
  functor = ourFunctor;
  if (functor != NULL)
    functor->invoke(message);
}

void ArLog::checkFileSize()
{
  if(ourType != File) return;
  long size = sizeFile(ourFileName);
  if (size > 0 && size > ourCharsLogged)
  {
    ourCharsLogged = size;
  }
}

long ArLog::sizeFile(const std::string& filename)
{
  struct stat buf;
<<<<<<< HEAD
  if(ArUtil::filestat(filename, &buf) < 0)
  {
    return -1;
  }
#ifdef WIN32
  if(!(buf.st_mode | _S_IFREG))
    return -1;
#else
  if(!S_ISREG(buf.st_mode))
    return -1;
#endif
=======
  if(stat(filename.c_str(), &buf) < 0)
  {
    return -1;
  }
  if(!S_ISREG(buf.st_mode))
    return -1;
>>>>>>> 349e1372
  return buf.st_size;
}

void ArLog::internalForceLockup()
{
  ArLog::log(ArLog::Terse, "ArLog: forcing internal lockup");
  ourMutex.lock();
}

AREXPORT void ArLog::log_v(LogLevel level, const char *prefix, const char *str, va_list ptr)
{
  char buf[1024];
  strncpy(buf, prefix, sizeof(buf)-1);
  const size_t prefixSize = strlen(prefix);
  vsnprintf(buf+prefixSize, sizeof(buf)-prefixSize-1, str, ptr);
  buf[sizeof(buf) - 1] = '\0';
  logNoLock(level, buf);
}


AREXPORT void ArLog::info(const char *str, ...)
{
  ourMutex.lock();
  va_list ptr;
  va_start(ptr, str);
  log_v(Normal, "", str, ptr);
  va_end(ptr);
  ourMutex.unlock();
}

AREXPORT void ArLog::warning(const char *str, ...)
{
  ourMutex.lock();
  va_list ptr;
  va_start(ptr, str);
  log_v(Terse, "Warning: ", str, ptr);
  va_end(ptr);
  ourMutex.unlock();
}

AREXPORT void ArLog::error(const char *str, ...)
{
  ourMutex.lock();
  va_list ptr;
  va_start(ptr, str);
  log_v(Terse, "Error: ", str, ptr);
  va_end(ptr);
  ourMutex.unlock();
}

AREXPORT void ArLog::debug(const char *str, ...)
{
  ourMutex.lock();
  va_list ptr;
  va_start(ptr, str);
  log_v(Terse, "[debug] ", str, ptr);
  va_end(ptr);
  ourMutex.unlock();
}

AREXPORT void ArLog::setLogLevel(LogLevel level) {
	ourMutex.lock();
	ourLevel = level;
	ourMutex.unlock();
}

AREXPORT unsigned long ArLog::getAvailableDiskSpaceMB() 
{
  if(ourType == File)
    return ArUtil::availableDiskSpaceMB(ourFileName.c_str());
  else
    return ULONG_MAX;
}

<|MERGE_RESOLUTION|>--- conflicted
+++ resolved
@@ -1,866 +1,849 @@
-/*
-Adept MobileRobots Robotics Interface for Applications (ARIA)
-Copyright (C) 2004-2005 ActivMedia Robotics LLC
-Copyright (C) 2006-2010 MobileRobots Inc.
-Copyright (C) 2011-2015 Adept Technology, Inc.
-Copyright (C) 2016-2018 Omron Adept Technologies, Inc.
-
-     This program is free software; you can redistribute it and/or modify
-     it under the terms of the GNU General Public License as published by
-     the Free Software Foundation; either version 2 of the License, or
-     (at your option) any later version.
-
-     This program is distributed in the hope that it will be useful,
-     but WITHOUT ANY WARRANTY; without even the implied warranty of
-     MERCHANTABILITY or FITNESS FOR A PARTICULAR PURPOSE.  See the
-     GNU General Public License for more details.
-
-     You should have received a copy of the GNU General Public License
-     along with this program; if not, write to the Free Software
-     Foundation, Inc., 59 Temple Place, Suite 330, Boston, MA  02111-1307  USA
-
-
-*/
-
-#include "Aria/ArExport.h"
-#include "Aria/ariaOSDef.h"
-#include "Aria/ArLog.h"
-#include "Aria/ArConfig.h"
-#include <time.h>
-#include <stdarg.h>
-#include <ctype.h>
-#include <string.h>
-#include "Aria/ariaInternal.h"
-
-
-#ifdef WIN32
-#include <io.h>
-#else
-#include <fcntl.h>
-#include <errno.h>
-#include <execinfo.h>
-#endif
-
-#if defined(_ATL_VER) || defined(ARIA_MSVC_ATL_VER)
-#include <atlbase.h>
-#define HAVEATL 1
-#endif // ifdef _ATL_VER
-
-ArMutex ArLog::ourMutex;
-ArLog::LogType ArLog::ourType=ArLog::DefaultLogType;
-ArLog::LogLevel ArLog::ourLevel=ArLog::Normal;
-FILE * ArLog::ourFP=0;
-int ArLog::ourCharsLogged = 0;
-std::string ArLog::ourFileName;
-bool ArLog::ourLoggingTime = false;
-bool ArLog::ourAlsoPrint = false;
-
-ArLog::LogType ArLog::ourConfigLogType = ArLog::DefaultLogType;
-ArLog::LogLevel ArLog::ourConfigLogLevel = ArLog::Normal;
-char ArLog::ourConfigFileName[1024] = "log.txt";
-bool ArLog::ourConfigLogTime = false;
-bool ArLog::ourConfigAlsoPrint = false;
-ArGlobalRetFunctor<bool> ArLog::ourConfigProcessFileCB(&ArLog::processFile);
-
-
-ArFunctor1<const char *> *ArLog::ourFunctor;
-
-
-AREXPORT void ArLog::logPlain(LogLevel level, const char *str)
-{
-  log(level, str);
-}
-
-/**
-   This function is used like printf(). If the supplied level is less than
-   or equal to the set level, it will be printed.
-   @param level level of logging
-   @param str printf() like formating string
-*/
-AREXPORT void ArLog::log(LogLevel level, const char *str, ...)
-{
-  if (level > ourLevel)
-    return;
-  
-  //printf("logging %s\n", str);
-
-  char buf[10000];
-  char *bufPtr;
-  char *timeStr;
-  int timeLen = 0; // this is a value based on the standard length of
-                       // ctime return
-  time_t now;
-
-
-  ourMutex.lock();
-  // put our time in if we want it
-  if (ourLoggingTime)
-  {
-    now = time(NULL);
-    timeStr = ctime(&now);
-    timeLen = 20;
-    // get take just the portion of the time we want
-    strncpy(buf, timeStr, timeLen);
-    buf[timeLen] = '\0';
-    bufPtr = &buf[timeLen];
-  }
-  else
-    bufPtr = buf;
-  va_list ptr;
-  va_start(ptr, str);
-  
-  vsnprintf(bufPtr, sizeof(buf) - timeLen - 2, str, ptr);
-  bufPtr[sizeof(buf) - timeLen - 1] = '\0';
-  //vsprintf(bufPtr, str, ptr);
-  // can do whatever you want with the buf now
-  if (ourFP)
-  {
-    int written;
-    if ((written = fprintf(ourFP, "%s\n", buf)) > 0)
-      ourCharsLogged += written;
-    fflush(ourFP);
-    if(ourType == File) checkFileSize();
-  }
-  else if (ourType != None)
-  {
-    printf("%s\n", buf);
-    fflush(stdout);
-  }
-  if (ourAlsoPrint)
-    printf("%s\n", buf);
-
-  invokeFunctor(buf);
-
-
-// Also send it to the VC++ debug output window...
-#ifdef HAVEATL
-  ATLTRACE2("%s\n", buf);
-#endif
-  
-  va_end(ptr);
-  ourMutex.unlock();
-}
-
-/**
-   This function appends errorno in linux, or getLastError in windows,
-   and a string indicating the problem.
-   
-   @param level level of logging
-   @param str printf() like formating string
-*/
-AREXPORT void ArLog::logErrorFromOSPlain(LogLevel level, const char *str)
-{
-  logErrorFromOS(level, str);
-}
-
-/**
-   This function appends errorno in linux, or getLastError in windows,
-   and a string indicating the problem.
-   
-   @param level level of logging
-   @param str printf() like formating string
-*/
-AREXPORT void ArLog::logErrorFromOS(LogLevel level, const char *str, ...)
-{
-  if (level > ourLevel)
-    return;
-
-#ifndef _WIN32
-  int err = errno;
-#else
-  DWORD err = GetLastError();
-#endif 
-
-  //printf("logging %s\n", str);
-
-  char buf[10000];
-  char *bufPtr;
-  char *timeStr;
-  int timeLen = 0; // this is a value based on the standard length of
-                       // ctime return
-  time_t now;
-
-
-  ourMutex.lock();
-  // put our time in if we want it
-  if (ourLoggingTime)
-  {
-    now = time(NULL);
-    timeStr = ctime(&now);
-    timeLen = 20;
-    // get take just the portion of the time we want
-    strncpy(buf, timeStr, timeLen);
-    buf[timeLen] = '\0';
-    bufPtr = &buf[timeLen];
-  }
-  else
-    bufPtr = buf;
-  va_list ptr;
-  va_start(ptr, str);
-  
-  vsnprintf(bufPtr, sizeof(buf) - timeLen - 2, str, ptr);
-  bufPtr[sizeof(buf) - timeLen - 1] = '\0';
-
-
-  char bufWithError[10200];  
-
-#ifndef _WIN32
-  const char *errorString = strerror(err);
-  //if (err < sys_nerr - 1)
-  //  errorString = sys_errlist[err];
-  snprintf(bufWithError, sizeof(bufWithError) - 1, "%s | ErrorFromOSNum: %d ErrorFromOSString: %s", buf, err, errorString);
-  bufWithError[sizeof(bufWithError) - 1] = '\0';
-#else
-  LPVOID errorString = NULL;
-
-  FormatMessage(
-        FORMAT_MESSAGE_ALLOCATE_BUFFER | FORMAT_MESSAGE_FROM_SYSTEM | FORMAT_MESSAGE_IGNORE_INSERTS,
-        NULL,
-        err,
-        MAKELANGID(LANG_NEUTRAL, SUBLANG_DEFAULT),
-        (LPTSTR) &errorString,
-        0, NULL);
- 
-  snprintf(bufWithError, sizeof(bufWithError) - 1, "%s | ErrorFromOSNum: %d ErrorFromOSString: %s", buf, err, (char*)errorString);
-  bufWithError[sizeof(bufWithError) - 1] = '\0';
-
-  LocalFree(errorString);
-#endif
-
-  //vsprintf(bufPtr, str, ptr);
-  // can do whatever you want with the buf now
-  if (ourFP)
-  {
-    int written;
-    if ((written = fprintf(ourFP, "%s\n", bufWithError)) > 0)
-      ourCharsLogged += written;
-    fflush(ourFP);
-    if(ourType == File) checkFileSize();
-  }
-  else if (ourType != None)
-  {
-    printf("%s\n", bufWithError);
-    fflush(stdout);
-  }
-  if (ourAlsoPrint)
-    printf("%s\n", bufWithError);
-
-  invokeFunctor(bufWithError);
-
-
-// Also send it to the VC++ debug output window...
-#ifdef HAVEATL
-  ATLTRACE2("%s\n", buf);
-#endif
-  
-  va_end(ptr);
-  ourMutex.unlock();
-}
-
-
-/**
-   This function appends errorno in linux, or getLastError in windows,
-   and a string indicating the problem.
-   
-   @param level level of logging
-   @param str printf() like formating string
-*/
-AREXPORT void ArLog::logErrorFromOSPlainNoLock(LogLevel level, const char *str)
-{
-  logErrorFromOSNoLock(level, str);
-}
-
-/**
-   This function appends errorno in linux, or getLastError in windows,
-   and a string indicating the problem.
-   
-   @param level level of logging
-   @param str printf() like formating string
-*/
-AREXPORT void ArLog::logErrorFromOSNoLock(LogLevel level, const char *str, ...)
-{
-  if (level > ourLevel)
-    return;
-
-#ifndef _WIN32
-  int err = errno;
-#else
-  DWORD err = GetLastError();
-#endif 
-
-  //printf("logging %s\n", str);
-
-  char buf[10000];
-  char *bufPtr;
-  char *timeStr;
-  int timeLen = 0; // this is a value based on the standard length of
-                       // ctime return
-  time_t now;
-
-
-  // put our time in if we want it
-  if (ourLoggingTime)
-  {
-    now = time(NULL);
-    timeStr = ctime(&now);
-    timeLen = 20;
-    // get take just the portion of the time we want
-    strncpy(buf, timeStr, timeLen);
-    buf[timeLen] = '\0';
-    bufPtr = &buf[timeLen];
-  }
-  else
-    bufPtr = buf;
-  va_list ptr;
-  va_start(ptr, str);
-  
-  vsnprintf(bufPtr, sizeof(buf) - timeLen - 2, str, ptr);
-  bufPtr[sizeof(buf) - timeLen - 1] = '\0';
-
-
-  char bufWithError[10200];  
-
-#ifndef _WIN32
-  const char *errorString = strerror(err);
-//  if (err < sys_nerr - 1)
-//    errorString = sys_errlist[err];
-  snprintf(bufWithError, sizeof(bufWithError) - 1, "%s | ErrorFromOSNum: %d ErrorFromOSString: %s", buf, err, errorString);
-  bufWithError[sizeof(bufWithError) - 1] = '\0';
-#else
-  LPVOID errorString = NULL;
-
-  FormatMessage(
-        FORMAT_MESSAGE_ALLOCATE_BUFFER | FORMAT_MESSAGE_FROM_SYSTEM | FORMAT_MESSAGE_IGNORE_INSERTS,
-        NULL,
-        err,
-        MAKELANGID(LANG_NEUTRAL, SUBLANG_DEFAULT),
-        (LPTSTR) &errorString,
-        0, NULL);
- 
-  snprintf(bufWithError, sizeof(bufWithError) - 1, "%s | ErrorFromOSNum: %d ErrorFromOSString: %s", buf, err, (LPSTR)errorString);
-  bufWithError[sizeof(bufWithError) - 1] = '\0';
-
-  LocalFree(errorString);
-#endif
-
-  //vsprintf(bufPtr, str, ptr);
-  // can do whatever you want with the buf now
-  if (ourFP)
-  {
-    int written;
-    if ((written = fprintf(ourFP, "%s\n", bufWithError)) > 0)
-      ourCharsLogged += written;
-    fflush(ourFP);
-    if(ourType == File) checkFileSize();
-  }
-  else if (ourType != None)
-  {
-    printf("%s\n", bufWithError);
-    fflush(stdout);
-  }
-  if (ourAlsoPrint)
-    printf("%s\n", bufWithError);
-
-  invokeFunctor(bufWithError);
-
-
-// Also send it to the VC++ debug output window...
-#ifdef HAVEATL
-  ATLTRACE2("%s\n", buf);
-#endif
-  
-  va_end(ptr);
-}
-
-/**
-<<<<<<< HEAD
-
-=======
->>>>>>> 349e1372
-   Change logging settings from defaults, and check for external configuration
-   such as environment variable.
-   @param type Destination type of log messages. 
-   @param level level of logging.
-<<<<<<< HEAD
-   @param fileName the name of the file for File type of logging. Must be provided if @a type is File.
-=======
-   @param fileName the name of the file for File type of logging
->>>>>>> 349e1372
-   @param logTime if this is true then the time a message is given will be logged
-   @param alsoPrint if this is true then in addition to whatever other logging (to a file for instance) the results will also be printed to stdout
-   @param printThisCall if this is true the new settings will be printed otherwise they won't
-   @bug Crashes, most programs don't need this but should fix.
-*/
-AREXPORT bool ArLog::init(LogType type, LogLevel level, const char *fileName,
-			  bool logTime, bool alsoPrint, bool printThisCall)
-{
-  ourMutex.setLogName("ArLog::ourMutex");
-
-  ourMutex.lock();
-  
-  // if we weren't or won't be doing a file then close any old file
-  if (ourType != File || type != File)
-  {
-    close();
-  }
-  
-  if (type == StdOut)
-    ourFP=stdout;
-  else if (type == StdErr)
-    ourFP=stderr;
-  else if (type == File)
-  {
-    if (fileName != NULL)
-    {
-      if (strcmp(ourFileName.c_str(), fileName) == 0)
-      {
-	ArLog::logNoLock(ArLog::Terse, "ArLog::init: Continuing to log to the same file.");
-      }
-      else
-      {
-	close();
-	if ((ourFP = ArUtil::fopen(fileName, "w")) == NULL)
-	{
-	  ArLog::logNoLock(ArLog::Terse, "ArLog::init: Could not open file %s for logging.", fileName);
-	  ourMutex.unlock();
-	  return(false);
-	}
-	ourFileName=fileName;
-      }
-    }
-  }
-  else if (type == None)
-  {
-
-  }
-  ourType=type;
-  ourLevel=level;
-
-  // environment variables to override log level 
-  {
-    char* lev = getenv("ARLOG_LEVEL");
-    if(lev)
-    {
-      switch(toupper(lev[0]))
-      {
-        case 'N':
-          ourLevel = Normal;
-          break;
-        case 'T':
-          ourLevel = Terse;
-          break;
-        case 'V':
-          ourLevel = Verbose;
-          break;
-       }
-       ArLog::log(ArLog::Normal, "ArLog: Set log level to %s from ARLOG_LEVEL environment variable.", logLevelName(ourLevel).c_str());
-    }
-  }
-
-  ourLoggingTime = logTime;
-  ourAlsoPrint = alsoPrint;
-
-  if(getenv("ARLOG_TIME") != NULL)
-  {
-    ourLoggingTime = true;
-    ArLog::log(ArLog::Normal, "ArLog: Enabled log timestamps from ARLOG_TIME environment variable.");
-  }
-
-  if (printThisCall)
-  {
-    printf("ArLog::init: %s\t %s\t", logTypeName(ourType).c_str(), logLevelName(ourLevel).c_str());
-
-    if (ourLoggingTime)
-      printf(" Logging Time\t");
-    else
-      printf(" Not logging time\t");
-
-    if (ourAlsoPrint)
-      printf(" Also printing\n");
-    else
-      printf(" Not also printing\n");
-  }
-  ourMutex.unlock();
-  return(true);
-}
-
-
-std::string ArLog::logTypeName(ArLog::LogType type)
-{
-  switch(type)
-  {
-    case StdOut:
-      return "StdOut";
-    case StdErr:
-      return "StdErr";
-    case File:
-      return std::string("File(") + ourFileName + ")";
-    case None:
-      return "None";
-  }
-}
-
-std::string ArLog::logLevelName(ArLog::LogLevel level)
-{
-  switch(level)
-  {
-    case Terse:
-      return "Terse";
-    case Normal:
-      return "Normal";
-    case Verbose:
-      return "Verbose";
-  }
-}
-
-
-AREXPORT void ArLog::close()
-{
-  // if logging to File and have a valid FP, close it.
-  // don't try closing stderr or stdout when ourType is not File.
-  if (ourFP && (ourType == File))
-  {
-    fclose(ourFP);
-    ourFP=0;
-    ourFileName="";
-  }
-}
-
-AREXPORT void ArLog::beginWrite(LogLevel level)
-{
-  ourMutex.lock();
-  if(level > ourLevel)
-  {
-    return;
-  }
-  if(ourLoggingTime)
-  {
-    time_t now = time(NULL);
-    char *timeStr = ctime(&now);
-    timeStr[strlen(timeStr)-1] = ' '; // replace newline with space
-    int r = 0;
-    if(ourFP)
-      r = fputs(timeStr, ourFP);
-    else if(ourType != None)
-      r = fputs(timeStr, stdout);
-    if(r > 0)
-      ourCharsLogged += r;
-    if(ourAlsoPrint)
-      fputs(timeStr, stdout);
-  }
-}
-
-
-AREXPORT void ArLog::write(LogLevel level, const char *str, ...)
-{
-  if(level > ourLevel)
-    return;
-  va_list args;
-  va_start(args, str);
-  int r = 0;
-  if(ourFP)
-    r = vfprintf(ourFP, str, args);
-  else if(ourType != None)
-    vprintf(str, args);
-  if(ourAlsoPrint)
-    vprintf(str, args);
-  va_end(args);
-  if(r > 0)
-    ourCharsLogged += r;
-}
-
-
-AREXPORT void ArLog::endWrite()
-{
-  if(ourFP)
-  {
-    int r = fputc('\n', ourFP);
-    if(r > 0)
-      ourCharsLogged += r;
-    fflush(ourFP);
-    if(ourType == File) checkFileSize();
-  }
-  else if(ourType != None)
-    putchar('\n');
-
-  if(ourAlsoPrint)
-    putchar('\n');
-
-  // XXX bug: we are not invoking user supplied functor with a string of line written!
-
-  ourMutex.unlock();
-}
-
-
-
-AREXPORT void ArLog::logNoLock(LogLevel level, const char *str, ...)
-{
-  if (level > ourLevel)
-    return;
-
-  char buf[2048];
-  char *bufPtr;
-  char *timeStr;
-  int timeLen = 20; // this is a value based on the standard length of
-                       // ctime return
-  time_t now;
-
-  
-  // put our time in if we want it
-  if (ourLoggingTime)
-  {
-    now = time(NULL);
-    timeStr = ctime(&now);
-    // get take just the portion of the time we want
-    strncpy(buf, timeStr, timeLen);
-    buf[timeLen] = '\0';
-    bufPtr = &buf[timeLen];
-  }
-  else
-    bufPtr = buf;
-  va_list ptr;
-  va_start(ptr, str);
-  //vsnprintf(bufPtr, sizeof(buf) - timeLen - 1, str, ptr);
-  vsprintf(bufPtr, str, ptr);
-  // can do whatever you want with the buf now
-  if (ourFP)
-  {
-    int written;
-    if ((written = fprintf(ourFP, "%s\n", buf)) > 0)
-      ourCharsLogged += written;
-    fflush(ourFP);
-    if(ourType == File) checkFileSize();
-  }
-  else if (ourType != None)
-    printf("%s\n", buf);
-  if (ourAlsoPrint)
-    printf("%s\n", buf);
-  
-  invokeFunctor(buf);
-
-  va_end(ptr);
-}
-
-AREXPORT void ArLog::logBacktrace(LogLevel level)
-{
-#ifndef _WIN32
-  int size = 100;
-  int numEntries;
-  void *buffer[size];
-  char **names;
-  
-  numEntries = backtrace(buffer, size);
-  ArLog::log(ArLog::Normal, "Backtrace %d levels", numEntries);
-  
-  names = backtrace_symbols(buffer, numEntries);
-  if (names == NULL)
-    return;
-  
-  int i;
-  for (i = 0; i < numEntries; i++)
-    ArLog::log(level, "%s", names[i]);
-  
-  free(names);
-#endif
-}
-
-/// Log a file if it exists
-AREXPORT bool ArLog::logFileContents(LogLevel level, const char *fileName)
-{
-  FILE *strFile;
-  unsigned int i;
-  char str[100000];
-  
-  str[0] = '\0';
-  
-  if ((strFile = ArUtil::fopen(fileName, "r")) != NULL)
-  {
-    while (fgets(str, sizeof(str), strFile) != NULL)
-    {
-      bool endedLine = false;
-      for (i = 0; i < sizeof(str) && !endedLine; i++)
-      {
-	if (str[i] == '\r' || str[i] == '\n' || str[i] == '\0')
-	{
-	  str[i] = '\0';
-	  ArLog::log(level, str);
-	  endedLine = true;
-	}
-      }
-    }
-    fclose(strFile);
-    return true;
-  }
-  else
-  {
-    return false;
-  }
-}
-
-AREXPORT void ArLog::addToConfig(ArConfig *config)
-{
-  std::string section = "LogConfig";
-  config->addParam(
-	  ArConfigArg("LogType", (int *)&ourConfigLogType,
-		      "The type of log we'll be using, 0 for StdOut, 1 for StdErr, 2 for File (and give it a file name), 4 for None", 
-		      ArLog::StdOut, ArLog::None), 
-	  section.c_str(), ArPriority::TRIVIAL);
-  config->addParam(
-	  ArConfigArg("LogLevel", (int *)&ourConfigLogLevel,
-		      "The level of logging to do, 0 for Terse, 1 for Normal, and 2 for Verbose", 
-		      ArLog::Terse, ArLog::Verbose), 
-	  section.c_str(), ArPriority::TRIVIAL);
-  config->addParam(
-	  ArConfigArg("LogFileName", ourConfigFileName,
-		      "File to log to", sizeof(ourConfigFileName)),
-	  section.c_str(), ArPriority::TRIVIAL);
-  config->addParam(
-	  ArConfigArg("LogTime", &ourConfigLogTime,
-		      "True to prefix log messages with time and date, false not to"),
-	  section.c_str(), ArPriority::TRIVIAL);
-  config->addParam(
-	  ArConfigArg("LogAlsoPrint", &ourConfigAlsoPrint,
-		      "If true, also print messages as program output when logging to a file.s"),	  
-	  section.c_str(), ArPriority::TRIVIAL);
-  ourConfigProcessFileCB.setName("ArLog");
-  config->addProcessFileCB(&ourConfigProcessFileCB, 200);
-}
-
-bool ArLog::processFile()
-{
-  if (ourConfigLogType != ourType || ourConfigLogLevel != ourLevel ||
-      strcmp(ourConfigFileName, ourFileName.c_str()) != 0 || 
-      ourConfigLogTime != ourLoggingTime || ourConfigAlsoPrint != ourAlsoPrint)
-  {
-    ArLog::logNoLock(ArLog::Normal, "Initializing log from config");
-    return ArLog::init(ourConfigLogType, ourConfigLogLevel, ourConfigFileName, 
-		       ourConfigLogTime, ourConfigAlsoPrint, true);
-  }
-  return true;
-}
-
-AREXPORT void ArLog::setFunctor(ArFunctor1<const char *> *functor)
-{
-  ourFunctor = functor;
-}
-
-AREXPORT void ArLog::clearFunctor()
-{
-  ourFunctor = NULL;
-}
-
-void ArLog::invokeFunctor(const char *message)
-{
-  ArFunctor1<const char *> *functor;
-  functor = ourFunctor;
-  if (functor != NULL)
-    functor->invoke(message);
-}
-
-void ArLog::checkFileSize()
-{
-  if(ourType != File) return;
-  long size = sizeFile(ourFileName);
-  if (size > 0 && size > ourCharsLogged)
-  {
-    ourCharsLogged = size;
-  }
-}
-
-long ArLog::sizeFile(const std::string& filename)
-{
-  struct stat buf;
-<<<<<<< HEAD
-  if(ArUtil::filestat(filename, &buf) < 0)
-  {
-    return -1;
-  }
-#ifdef WIN32
-  if(!(buf.st_mode | _S_IFREG))
-    return -1;
-#else
-  if(!S_ISREG(buf.st_mode))
-    return -1;
-#endif
-=======
-  if(stat(filename.c_str(), &buf) < 0)
-  {
-    return -1;
-  }
-  if(!S_ISREG(buf.st_mode))
-    return -1;
->>>>>>> 349e1372
-  return buf.st_size;
-}
-
-void ArLog::internalForceLockup()
-{
-  ArLog::log(ArLog::Terse, "ArLog: forcing internal lockup");
-  ourMutex.lock();
-}
-
-AREXPORT void ArLog::log_v(LogLevel level, const char *prefix, const char *str, va_list ptr)
-{
-  char buf[1024];
-  strncpy(buf, prefix, sizeof(buf)-1);
-  const size_t prefixSize = strlen(prefix);
-  vsnprintf(buf+prefixSize, sizeof(buf)-prefixSize-1, str, ptr);
-  buf[sizeof(buf) - 1] = '\0';
-  logNoLock(level, buf);
-}
-
-
-AREXPORT void ArLog::info(const char *str, ...)
-{
-  ourMutex.lock();
-  va_list ptr;
-  va_start(ptr, str);
-  log_v(Normal, "", str, ptr);
-  va_end(ptr);
-  ourMutex.unlock();
-}
-
-AREXPORT void ArLog::warning(const char *str, ...)
-{
-  ourMutex.lock();
-  va_list ptr;
-  va_start(ptr, str);
-  log_v(Terse, "Warning: ", str, ptr);
-  va_end(ptr);
-  ourMutex.unlock();
-}
-
-AREXPORT void ArLog::error(const char *str, ...)
-{
-  ourMutex.lock();
-  va_list ptr;
-  va_start(ptr, str);
-  log_v(Terse, "Error: ", str, ptr);
-  va_end(ptr);
-  ourMutex.unlock();
-}
-
-AREXPORT void ArLog::debug(const char *str, ...)
-{
-  ourMutex.lock();
-  va_list ptr;
-  va_start(ptr, str);
-  log_v(Terse, "[debug] ", str, ptr);
-  va_end(ptr);
-  ourMutex.unlock();
-}
-
-AREXPORT void ArLog::setLogLevel(LogLevel level) {
-	ourMutex.lock();
-	ourLevel = level;
-	ourMutex.unlock();
-}
-
-AREXPORT unsigned long ArLog::getAvailableDiskSpaceMB() 
-{
-  if(ourType == File)
-    return ArUtil::availableDiskSpaceMB(ourFileName.c_str());
-  else
-    return ULONG_MAX;
-}
-
+/*
+Adept MobileRobots Robotics Interface for Applications (ARIA)
+Copyright (C) 2004-2005 ActivMedia Robotics LLC
+Copyright (C) 2006-2010 MobileRobots Inc.
+Copyright (C) 2011-2015 Adept Technology, Inc.
+Copyright (C) 2016-2018 Omron Adept Technologies, Inc.
+
+     This program is free software; you can redistribute it and/or modify
+     it under the terms of the GNU General Public License as published by
+     the Free Software Foundation; either version 2 of the License, or
+     (at your option) any later version.
+
+     This program is distributed in the hope that it will be useful,
+     but WITHOUT ANY WARRANTY; without even the implied warranty of
+     MERCHANTABILITY or FITNESS FOR A PARTICULAR PURPOSE.  See the
+     GNU General Public License for more details.
+
+     You should have received a copy of the GNU General Public License
+     along with this program; if not, write to the Free Software
+     Foundation, Inc., 59 Temple Place, Suite 330, Boston, MA  02111-1307  USA
+
+
+*/
+
+#include "Aria/ArExport.h"
+#include "Aria/ariaOSDef.h"
+#include "Aria/ArLog.h"
+#include "Aria/ArConfig.h"
+#include <time.h>
+#include <stdarg.h>
+#include <ctype.h>
+#include <string.h>
+#include "Aria/ariaInternal.h"
+
+
+#ifdef WIN32
+#include <io.h>
+#else
+#include <fcntl.h>
+#include <errno.h>
+#include <execinfo.h>
+#endif
+
+#if defined(_ATL_VER) || defined(ARIA_MSVC_ATL_VER)
+#include <atlbase.h>
+#define HAVEATL 1
+#endif // ifdef _ATL_VER
+
+ArMutex ArLog::ourMutex;
+ArLog::LogType ArLog::ourType=ArLog::DefaultLogType;
+ArLog::LogLevel ArLog::ourLevel=ArLog::Normal;
+FILE * ArLog::ourFP=0;
+int ArLog::ourCharsLogged = 0;
+std::string ArLog::ourFileName;
+bool ArLog::ourLoggingTime = false;
+bool ArLog::ourAlsoPrint = false;
+
+ArLog::LogType ArLog::ourConfigLogType = ArLog::DefaultLogType;
+ArLog::LogLevel ArLog::ourConfigLogLevel = ArLog::Normal;
+char ArLog::ourConfigFileName[1024] = "log.txt";
+bool ArLog::ourConfigLogTime = false;
+bool ArLog::ourConfigAlsoPrint = false;
+ArGlobalRetFunctor<bool> ArLog::ourConfigProcessFileCB(&ArLog::processFile);
+
+
+ArFunctor1<const char *> *ArLog::ourFunctor;
+
+
+AREXPORT void ArLog::logPlain(LogLevel level, const char *str)
+{
+  log(level, str);
+}
+
+/**
+   This function is used like printf(). If the supplied level is less than
+   or equal to the set level, it will be printed.
+   @param level level of logging
+   @param str printf() like formating string
+*/
+AREXPORT void ArLog::log(LogLevel level, const char *str, ...)
+{
+  if (level > ourLevel)
+    return;
+  
+  //printf("logging %s\n", str);
+
+  char buf[10000];
+  char *bufPtr;
+  char *timeStr;
+  int timeLen = 0; // this is a value based on the standard length of
+                       // ctime return
+  time_t now;
+
+
+  ourMutex.lock();
+  // put our time in if we want it
+  if (ourLoggingTime)
+  {
+    now = time(NULL);
+    timeStr = ctime(&now);
+    timeLen = 20;
+    // get take just the portion of the time we want
+    strncpy(buf, timeStr, timeLen);
+    buf[timeLen] = '\0';
+    bufPtr = &buf[timeLen];
+  }
+  else
+    bufPtr = buf;
+  va_list ptr;
+  va_start(ptr, str);
+  
+  vsnprintf(bufPtr, sizeof(buf) - timeLen - 2, str, ptr);
+  bufPtr[sizeof(buf) - timeLen - 1] = '\0';
+  //vsprintf(bufPtr, str, ptr);
+  // can do whatever you want with the buf now
+  if (ourFP)
+  {
+    int written;
+    if ((written = fprintf(ourFP, "%s\n", buf)) > 0)
+      ourCharsLogged += written;
+    fflush(ourFP);
+    if(ourType == File) checkFileSize();
+  }
+  else if (ourType != None)
+  {
+    printf("%s\n", buf);
+    fflush(stdout);
+  }
+  if (ourAlsoPrint)
+    printf("%s\n", buf);
+
+  invokeFunctor(buf);
+
+
+// Also send it to the VC++ debug output window...
+#ifdef HAVEATL
+  ATLTRACE2("%s\n", buf);
+#endif
+  
+  va_end(ptr);
+  ourMutex.unlock();
+}
+
+/**
+   This function appends errorno in linux, or getLastError in windows,
+   and a string indicating the problem.
+   
+   @param level level of logging
+   @param str printf() like formating string
+*/
+AREXPORT void ArLog::logErrorFromOSPlain(LogLevel level, const char *str)
+{
+  logErrorFromOS(level, str);
+}
+
+/**
+   This function appends errorno in linux, or getLastError in windows,
+   and a string indicating the problem.
+   
+   @param level level of logging
+   @param str printf() like formating string
+*/
+AREXPORT void ArLog::logErrorFromOS(LogLevel level, const char *str, ...)
+{
+  if (level > ourLevel)
+    return;
+
+#ifndef _WIN32
+  int err = errno;
+#else
+  DWORD err = GetLastError();
+#endif 
+
+  //printf("logging %s\n", str);
+
+  char buf[10000];
+  char *bufPtr;
+  char *timeStr;
+  int timeLen = 0; // this is a value based on the standard length of
+                       // ctime return
+  time_t now;
+
+
+  ourMutex.lock();
+  // put our time in if we want it
+  if (ourLoggingTime)
+  {
+    now = time(NULL);
+    timeStr = ctime(&now);
+    timeLen = 20;
+    // get take just the portion of the time we want
+    strncpy(buf, timeStr, timeLen);
+    buf[timeLen] = '\0';
+    bufPtr = &buf[timeLen];
+  }
+  else
+    bufPtr = buf;
+  va_list ptr;
+  va_start(ptr, str);
+  
+  vsnprintf(bufPtr, sizeof(buf) - timeLen - 2, str, ptr);
+  bufPtr[sizeof(buf) - timeLen - 1] = '\0';
+
+
+  char bufWithError[10200];  
+
+#ifndef _WIN32
+  const char *errorString = strerror(err);
+  //if (err < sys_nerr - 1)
+  //  errorString = sys_errlist[err];
+  snprintf(bufWithError, sizeof(bufWithError) - 1, "%s | ErrorFromOSNum: %d ErrorFromOSString: %s", buf, err, errorString);
+  bufWithError[sizeof(bufWithError) - 1] = '\0';
+#else
+  LPVOID errorString = NULL;
+
+  FormatMessage(
+        FORMAT_MESSAGE_ALLOCATE_BUFFER | FORMAT_MESSAGE_FROM_SYSTEM | FORMAT_MESSAGE_IGNORE_INSERTS,
+        NULL,
+        err,
+        MAKELANGID(LANG_NEUTRAL, SUBLANG_DEFAULT),
+        (LPTSTR) &errorString,
+        0, NULL);
+ 
+  snprintf(bufWithError, sizeof(bufWithError) - 1, "%s | ErrorFromOSNum: %d ErrorFromOSString: %s", buf, err, (char*)errorString);
+  bufWithError[sizeof(bufWithError) - 1] = '\0';
+
+  LocalFree(errorString);
+#endif
+
+  //vsprintf(bufPtr, str, ptr);
+  // can do whatever you want with the buf now
+  if (ourFP)
+  {
+    int written;
+    if ((written = fprintf(ourFP, "%s\n", bufWithError)) > 0)
+      ourCharsLogged += written;
+    fflush(ourFP);
+    if(ourType == File) checkFileSize();
+  }
+  else if (ourType != None)
+  {
+    printf("%s\n", bufWithError);
+    fflush(stdout);
+  }
+  if (ourAlsoPrint)
+    printf("%s\n", bufWithError);
+
+  invokeFunctor(bufWithError);
+
+
+// Also send it to the VC++ debug output window...
+#ifdef HAVEATL
+  ATLTRACE2("%s\n", buf);
+#endif
+  
+  va_end(ptr);
+  ourMutex.unlock();
+}
+
+
+/**
+   This function appends errorno in linux, or getLastError in windows,
+   and a string indicating the problem.
+   
+   @param level level of logging
+   @param str printf() like formating string
+*/
+AREXPORT void ArLog::logErrorFromOSPlainNoLock(LogLevel level, const char *str)
+{
+  logErrorFromOSNoLock(level, str);
+}
+
+/**
+   This function appends errorno in linux, or getLastError in windows,
+   and a string indicating the problem.
+   
+   @param level level of logging
+   @param str printf() like formating string
+*/
+AREXPORT void ArLog::logErrorFromOSNoLock(LogLevel level, const char *str, ...)
+{
+  if (level > ourLevel)
+    return;
+
+#ifndef _WIN32
+  int err = errno;
+#else
+  DWORD err = GetLastError();
+#endif 
+
+  //printf("logging %s\n", str);
+
+  char buf[10000];
+  char *bufPtr;
+  char *timeStr;
+  int timeLen = 0; // this is a value based on the standard length of
+                       // ctime return
+  time_t now;
+
+
+  // put our time in if we want it
+  if (ourLoggingTime)
+  {
+    now = time(NULL);
+    timeStr = ctime(&now);
+    timeLen = 20;
+    // get take just the portion of the time we want
+    strncpy(buf, timeStr, timeLen);
+    buf[timeLen] = '\0';
+    bufPtr = &buf[timeLen];
+  }
+  else
+    bufPtr = buf;
+  va_list ptr;
+  va_start(ptr, str);
+  
+  vsnprintf(bufPtr, sizeof(buf) - timeLen - 2, str, ptr);
+  bufPtr[sizeof(buf) - timeLen - 1] = '\0';
+
+
+  char bufWithError[10200];  
+
+#ifndef _WIN32
+  const char *errorString = strerror(err);
+//  if (err < sys_nerr - 1)
+//    errorString = sys_errlist[err];
+  snprintf(bufWithError, sizeof(bufWithError) - 1, "%s | ErrorFromOSNum: %d ErrorFromOSString: %s", buf, err, errorString);
+  bufWithError[sizeof(bufWithError) - 1] = '\0';
+#else
+  LPVOID errorString = NULL;
+
+  FormatMessage(
+        FORMAT_MESSAGE_ALLOCATE_BUFFER | FORMAT_MESSAGE_FROM_SYSTEM | FORMAT_MESSAGE_IGNORE_INSERTS,
+        NULL,
+        err,
+        MAKELANGID(LANG_NEUTRAL, SUBLANG_DEFAULT),
+        (LPTSTR) &errorString,
+        0, NULL);
+ 
+  snprintf(bufWithError, sizeof(bufWithError) - 1, "%s | ErrorFromOSNum: %d ErrorFromOSString: %s", buf, err, (LPSTR)errorString);
+  bufWithError[sizeof(bufWithError) - 1] = '\0';
+
+  LocalFree(errorString);
+#endif
+
+  //vsprintf(bufPtr, str, ptr);
+  // can do whatever you want with the buf now
+  if (ourFP)
+  {
+    int written;
+    if ((written = fprintf(ourFP, "%s\n", bufWithError)) > 0)
+      ourCharsLogged += written;
+    fflush(ourFP);
+    if(ourType == File) checkFileSize();
+  }
+  else if (ourType != None)
+  {
+    printf("%s\n", bufWithError);
+    fflush(stdout);
+  }
+  if (ourAlsoPrint)
+    printf("%s\n", bufWithError);
+
+  invokeFunctor(bufWithError);
+
+
+// Also send it to the VC++ debug output window...
+#ifdef HAVEATL
+  ATLTRACE2("%s\n", buf);
+#endif
+  
+  va_end(ptr);
+}
+
+/**
+   Change logging settings from defaults, and check for external configuration
+   such as environment variable.
+   @param type Destination type of log messages. 
+   @param level level of logging.
+   @param fileName the name of the file for File type of logging. Must be provided if @a type is File.
+   @param logTime if this is true then the time a message is given will be logged
+   @param alsoPrint if this is true then in addition to whatever other logging (to a file for instance) the results will also be printed to stdout
+   @param printThisCall if this is true the new settings will be printed otherwise they won't
+   @bug Crashes, most programs don't need this but should fix.
+*/
+AREXPORT bool ArLog::init(LogType type, LogLevel level, const char *fileName,
+			  bool logTime, bool alsoPrint, bool printThisCall)
+{
+  ourMutex.setLogName("ArLog::ourMutex");
+
+  ourMutex.lock();
+  
+  // if we weren't or won't be doing a file then close any old file
+  if (ourType != File || type != File)
+  {
+    close();
+  }
+  
+  if (type == StdOut)
+    ourFP=stdout;
+  else if (type == StdErr)
+    ourFP=stderr;
+  else if (type == File)
+  {
+    if (fileName != NULL)
+    {
+      if (strcmp(ourFileName.c_str(), fileName) == 0)
+      {
+	ArLog::logNoLock(ArLog::Terse, "ArLog::init: Continuing to log to the same file.");
+      }
+      else
+      {
+	close();
+	if ((ourFP = ArUtil::fopen(fileName, "w")) == NULL)
+	{
+	  ArLog::logNoLock(ArLog::Terse, "ArLog::init: Could not open file %s for logging.", fileName);
+	  ourMutex.unlock();
+	  return(false);
+	}
+	ourFileName=fileName;
+      }
+    }
+  }
+  else if (type == None)
+  {
+
+  }
+  ourType=type;
+  ourLevel=level;
+
+  // environment variables to override log level 
+  {
+    char* lev = getenv("ARLOG_LEVEL");
+    if(lev)
+    {
+      switch(toupper(lev[0]))
+      {
+        case 'N':
+          ourLevel = Normal;
+          break;
+        case 'T':
+          ourLevel = Terse;
+          break;
+        case 'V':
+          ourLevel = Verbose;
+          break;
+       }
+       ArLog::log(ArLog::Normal, "ArLog: Set log level to %s from ARLOG_LEVEL environment variable.", logLevelName(ourLevel).c_str());
+    }
+  }
+
+  ourLoggingTime = logTime;
+  ourAlsoPrint = alsoPrint;
+
+  if(getenv("ARLOG_TIME") != NULL)
+  {
+    ourLoggingTime = true;
+    ArLog::log(ArLog::Normal, "ArLog: Enabled log timestamps from ARLOG_TIME environment variable.");
+  }
+
+  if (printThisCall)
+  {
+    printf("ArLog::init: %s\t %s\t", logTypeName(ourType).c_str(), logLevelName(ourLevel).c_str());
+
+    if (ourLoggingTime)
+      printf(" Logging Time\t");
+    else
+      printf(" Not logging time\t");
+
+    if (ourAlsoPrint)
+      printf(" Also printing\n");
+    else
+      printf(" Not also printing\n");
+  }
+  ourMutex.unlock();
+  return(true);
+}
+
+
+std::string ArLog::logTypeName(ArLog::LogType type)
+{
+  switch(type)
+  {
+    case StdOut:
+      return "StdOut";
+    case StdErr:
+      return "StdErr";
+    case File:
+      return std::string("File(") + ourFileName + ")";
+    case None:
+      return "None";
+  }
+}
+
+std::string ArLog::logLevelName(ArLog::LogLevel level)
+{
+  switch(level)
+  {
+    case Terse:
+      return "Terse";
+    case Normal:
+      return "Normal";
+    case Verbose:
+      return "Verbose";
+  }
+}
+
+
+AREXPORT void ArLog::close()
+{
+  // if logging to File and have a valid FP, close it.
+  // don't try closing stderr or stdout when ourType is not File.
+  if (ourFP && (ourType == File))
+  {
+    fclose(ourFP);
+    ourFP=0;
+    ourFileName="";
+  }
+}
+
+AREXPORT void ArLog::beginWrite(LogLevel level)
+{
+  ourMutex.lock();
+  if(level > ourLevel)
+  {
+    return;
+  }
+  if(ourLoggingTime)
+  {
+    time_t now = time(NULL);
+    char *timeStr = ctime(&now);
+    timeStr[strlen(timeStr)-1] = ' '; // replace newline with space
+    int r = 0;
+    if(ourFP)
+      r = fputs(timeStr, ourFP);
+    else if(ourType != None)
+      r = fputs(timeStr, stdout);
+    if(r > 0)
+      ourCharsLogged += r;
+    if(ourAlsoPrint)
+      fputs(timeStr, stdout);
+  }
+}
+
+
+AREXPORT void ArLog::write(LogLevel level, const char *str, ...)
+{
+  if(level > ourLevel)
+    return;
+  va_list args;
+  va_start(args, str);
+  int r = 0;
+  if(ourFP)
+    r = vfprintf(ourFP, str, args);
+  else if(ourType != None)
+    vprintf(str, args);
+  if(ourAlsoPrint)
+    vprintf(str, args);
+  va_end(args);
+  if(r > 0)
+    ourCharsLogged += r;
+}
+
+
+AREXPORT void ArLog::endWrite()
+{
+  if(ourFP)
+  {
+    int r = fputc('\n', ourFP);
+    if(r > 0)
+      ourCharsLogged += r;
+    fflush(ourFP);
+    if(ourType == File) checkFileSize();
+  }
+  else if(ourType != None)
+    putchar('\n');
+
+  if(ourAlsoPrint)
+    putchar('\n');
+
+  // XXX bug: we are not invoking user supplied functor with a string of line written!
+
+  ourMutex.unlock();
+}
+
+
+
+AREXPORT void ArLog::logNoLock(LogLevel level, const char *str, ...)
+{
+  if (level > ourLevel)
+    return;
+
+  char buf[2048];
+  char *bufPtr;
+  char *timeStr;
+  int timeLen = 20; // this is a value based on the standard length of
+                       // ctime return
+  time_t now;
+
+  
+  // put our time in if we want it
+  if (ourLoggingTime)
+  {
+    now = time(NULL);
+    timeStr = ctime(&now);
+    // get take just the portion of the time we want
+    strncpy(buf, timeStr, timeLen);
+    buf[timeLen] = '\0';
+    bufPtr = &buf[timeLen];
+  }
+  else
+    bufPtr = buf;
+  va_list ptr;
+  va_start(ptr, str);
+  //vsnprintf(bufPtr, sizeof(buf) - timeLen - 1, str, ptr);
+  vsprintf(bufPtr, str, ptr);
+  // can do whatever you want with the buf now
+  if (ourFP)
+  {
+    int written;
+    if ((written = fprintf(ourFP, "%s\n", buf)) > 0)
+      ourCharsLogged += written;
+    fflush(ourFP);
+    if(ourType == File) checkFileSize();
+  }
+  else if (ourType != None)
+    printf("%s\n", buf);
+  if (ourAlsoPrint)
+    printf("%s\n", buf);
+  
+  invokeFunctor(buf);
+
+  va_end(ptr);
+}
+
+AREXPORT void ArLog::logBacktrace(LogLevel level)
+{
+#ifndef _WIN32
+  int size = 100;
+  int numEntries;
+  void *buffer[size];
+  char **names;
+  
+  numEntries = backtrace(buffer, size);
+  ArLog::log(ArLog::Normal, "Backtrace %d levels", numEntries);
+  
+  names = backtrace_symbols(buffer, numEntries);
+  if (names == NULL)
+    return;
+  
+  int i;
+  for (i = 0; i < numEntries; i++)
+    ArLog::log(level, "%s", names[i]);
+  
+  free(names);
+#endif
+}
+
+/// Log a file if it exists
+AREXPORT bool ArLog::logFileContents(LogLevel level, const char *fileName)
+{
+  FILE *strFile;
+  unsigned int i;
+  char str[100000];
+  
+  str[0] = '\0';
+  
+  if ((strFile = ArUtil::fopen(fileName, "r")) != NULL)
+  {
+    while (fgets(str, sizeof(str), strFile) != NULL)
+    {
+      bool endedLine = false;
+      for (i = 0; i < sizeof(str) && !endedLine; i++)
+      {
+	if (str[i] == '\r' || str[i] == '\n' || str[i] == '\0')
+	{
+	  str[i] = '\0';
+	  ArLog::log(level, str);
+	  endedLine = true;
+	}
+      }
+    }
+    fclose(strFile);
+    return true;
+  }
+  else
+  {
+    return false;
+  }
+}
+
+AREXPORT void ArLog::addToConfig(ArConfig *config)
+{
+  std::string section = "LogConfig";
+  config->addParam(
+	  ArConfigArg("LogType", (int *)&ourConfigLogType,
+		      "The type of log we'll be using, 0 for StdOut, 1 for StdErr, 2 for File (and give it a file name), 4 for None", 
+		      ArLog::StdOut, ArLog::None), 
+	  section.c_str(), ArPriority::TRIVIAL);
+  config->addParam(
+	  ArConfigArg("LogLevel", (int *)&ourConfigLogLevel,
+		      "The level of logging to do, 0 for Terse, 1 for Normal, and 2 for Verbose", 
+		      ArLog::Terse, ArLog::Verbose), 
+	  section.c_str(), ArPriority::TRIVIAL);
+  config->addParam(
+	  ArConfigArg("LogFileName", ourConfigFileName,
+		      "File to log to", sizeof(ourConfigFileName)),
+	  section.c_str(), ArPriority::TRIVIAL);
+  config->addParam(
+	  ArConfigArg("LogTime", &ourConfigLogTime,
+		      "True to prefix log messages with time and date, false not to"),
+	  section.c_str(), ArPriority::TRIVIAL);
+  config->addParam(
+	  ArConfigArg("LogAlsoPrint", &ourConfigAlsoPrint,
+		      "If true, also print messages as program output when logging to a file.s"),	  
+	  section.c_str(), ArPriority::TRIVIAL);
+  ourConfigProcessFileCB.setName("ArLog");
+  config->addProcessFileCB(&ourConfigProcessFileCB, 200);
+}
+
+bool ArLog::processFile()
+{
+  if (ourConfigLogType != ourType || ourConfigLogLevel != ourLevel ||
+      strcmp(ourConfigFileName, ourFileName.c_str()) != 0 || 
+      ourConfigLogTime != ourLoggingTime || ourConfigAlsoPrint != ourAlsoPrint)
+  {
+    ArLog::logNoLock(ArLog::Normal, "Initializing log from config");
+    return ArLog::init(ourConfigLogType, ourConfigLogLevel, ourConfigFileName, 
+		       ourConfigLogTime, ourConfigAlsoPrint, true);
+  }
+  return true;
+}
+
+AREXPORT void ArLog::setFunctor(ArFunctor1<const char *> *functor)
+{
+  ourFunctor = functor;
+}
+
+AREXPORT void ArLog::clearFunctor()
+{
+  ourFunctor = NULL;
+}
+
+void ArLog::invokeFunctor(const char *message)
+{
+  ArFunctor1<const char *> *functor;
+  functor = ourFunctor;
+  if (functor != NULL)
+    functor->invoke(message);
+}
+
+void ArLog::checkFileSize()
+{
+  if(ourType != File) return;
+  long size = sizeFile(ourFileName);
+  if (size > 0 && size > ourCharsLogged)
+  {
+    ourCharsLogged = size;
+  }
+}
+
+long ArLog::sizeFile(const std::string& filename)
+{
+  struct stat buf;
+  if(ArUtil::filestat(filename, &buf) < 0)
+  {
+    return -1;
+  }
+#ifdef WIN32
+  if(!(buf.st_mode | _S_IFREG))
+    return -1;
+#else
+  if(!S_ISREG(buf.st_mode))
+    return -1;
+#endif
+  return buf.st_size;
+}
+
+void ArLog::internalForceLockup()
+{
+  ArLog::log(ArLog::Terse, "ArLog: forcing internal lockup");
+  ourMutex.lock();
+}
+
+AREXPORT void ArLog::log_v(LogLevel level, const char *prefix, const char *str, va_list ptr)
+{
+  char buf[1024];
+  strncpy(buf, prefix, sizeof(buf)-1);
+  const size_t prefixSize = strlen(prefix);
+  vsnprintf(buf+prefixSize, sizeof(buf)-prefixSize-1, str, ptr);
+  buf[sizeof(buf) - 1] = '\0';
+  logNoLock(level, buf);
+}
+
+
+AREXPORT void ArLog::info(const char *str, ...)
+{
+  ourMutex.lock();
+  va_list ptr;
+  va_start(ptr, str);
+  log_v(Normal, "", str, ptr);
+  va_end(ptr);
+  ourMutex.unlock();
+}
+
+AREXPORT void ArLog::warning(const char *str, ...)
+{
+  ourMutex.lock();
+  va_list ptr;
+  va_start(ptr, str);
+  log_v(Terse, "Warning: ", str, ptr);
+  va_end(ptr);
+  ourMutex.unlock();
+}
+
+AREXPORT void ArLog::error(const char *str, ...)
+{
+  ourMutex.lock();
+  va_list ptr;
+  va_start(ptr, str);
+  log_v(Terse, "Error: ", str, ptr);
+  va_end(ptr);
+  ourMutex.unlock();
+}
+
+AREXPORT void ArLog::debug(const char *str, ...)
+{
+  ourMutex.lock();
+  va_list ptr;
+  va_start(ptr, str);
+  log_v(Terse, "[debug] ", str, ptr);
+  va_end(ptr);
+  ourMutex.unlock();
+}
+
+AREXPORT void ArLog::setLogLevel(LogLevel level) {
+	ourMutex.lock();
+	ourLevel = level;
+	ourMutex.unlock();
+}
+
+AREXPORT unsigned long ArLog::getAvailableDiskSpaceMB() 
+{
+  if(ourType == File)
+    return ArUtil::availableDiskSpaceMB(ourFileName.c_str());
+  else
+    return ULONG_MAX;
+}
+