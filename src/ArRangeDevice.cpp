/*
Adept MobileRobots Robotics Interface for Applications (ARIA)
Copyright (C) 2004-2005 ActivMedia Robotics LLC
Copyright (C) 2006-2010 MobileRobots Inc.
Copyright (C) 2011-2015 Adept Technology, Inc.
Copyright (C) 2016-2018 Omron Adept Technologies, Inc.

     This program is free software; you can redistribute it and/or modify
     it under the terms of the GNU General Public License as published by
     the Free Software Foundation; either version 2 of the License, or
     (at your option) any later version.

     This program is distributed in the hope that it will be useful,
     but WITHOUT ANY WARRANTY; without even the implied warranty of
     MERCHANTABILITY or FITNESS FOR A PARTICULAR PURPOSE.  See the
     GNU General Public License for more details.

     You should have received a copy of the GNU General Public License
     along with this program; if not, write to the Free Software
     Foundation, Inc., 59 Temple Place, Suite 330, Boston, MA  02111-1307  USA


*/
#include "Aria/ArExport.h"
#include "Aria/ariaOSDef.h"
#include "Aria/ArRangeDevice.h"
#include "Aria/ArRobot.h"

/**
   @param currentBufferSize number of readings to store in the current
   buffer

   @param cumulativeBufferSize number of readings to store in the
   cumulative buffer

   @param name the name of this device

   @param maxRange the maximum range of this device. If the device
   can't find a reading in a specified section, it returns this
   maxRange

   @param maxSecondsToKeepCurrent this is the number of seconds to
   keep current readings in the current buffer. If less than 0, then
   readings are not automatically removed based on time (but can be
   replaced or removed for other reasons). If 0, readings are removed
   immediately when a new set of readings is received and placed in the current buffer.

   @param maxSecondsToKeepCumulative this is the number of seconds to
   keep cumulative readings in the cumulative buffer. If less than 0
   then readings are not automatically based on time (but can be
   replaced or removed for other reasons).
   
   @param maxDistToKeepCumulative if cumulative readings are further
   than this distance from the current robot pose, then they are
   removed. If this is less than 0 they are not removed because of
   this

   @param locationDependent if the data in this range device is
   dependent on the robot's location or not...  For instance, a laser
   would not be dependent on location, because it'll be correct in a
   relative manner, whereas forbidden lines are dependent on location,
   because if the robot isn't where it thinks it is then the forbidden
   lines will be avoided in the wrong spots... this is mainly just a
   flag for other things to use when deciding what range devices to
   avoid
   
**/
AREXPORT ArRangeDevice::ArRangeDevice(size_t currentBufferSize,
				      size_t cumulativeBufferSize, 
				      const char *name, 
				      unsigned int maxRange,
				      int maxSecondsToKeepCurrent, 
				      int maxSecondsToKeepCumulative,
				      double maxDistToKeepCumulative,
				      bool locationDependent) :
  myCurrentBuffer(currentBufferSize),
  myCumulativeBuffer(cumulativeBufferSize),
  myFilterCB(this, &ArRangeDevice::filterCallback)
{
  myDeviceMutex.setLogName("ArRangeDevice::myDeviceMutex");
  myRobot = NULL;
  myName = name;
  myMaxRange = maxRange;
  myRawReadings = NULL;
  myAdjustedRawReadings = NULL;

  // take out any spaces in the name since that'll break things
  int i;
  int len = myName.size();
  for (i = 0; i < len; i++)
  {
    if (isspace(myName[i]))
      myName[i] = '_';
  }

  setMaxSecondsToKeepCurrent(maxSecondsToKeepCurrent);
  setMinDistBetweenCurrent(0);
  setMaxSecondsToKeepCumulative(maxSecondsToKeepCumulative);
  setMaxDistToKeepCumulative(maxDistToKeepCumulative);
  setMinDistBetweenCumulative(0);
  setMaxInsertDistCumulative(0);

  myCurrentDrawingData = NULL;
  myOwnCurrentDrawingData = false;
  myCumulativeDrawingData = NULL;
  myOwnCumulativeDrawingData = false;
  myIsLocationDependent = locationDependent;

  //setMinDistBetweenCurrent();
  //setMinDistBetweenCumulative();
}

AREXPORT ArRangeDevice::~ArRangeDevice()
{
  if (myRobot != NULL)
    myRobot->remSensorInterpTask(&myFilterCB);

  if (myCurrentDrawingData != NULL && myOwnCurrentDrawingData)
  {
    delete myCurrentDrawingData;
    myCurrentDrawingData = NULL;
    myOwnCurrentDrawingData = false;
  }
  if (myCumulativeDrawingData != NULL && myOwnCumulativeDrawingData)
  {
    delete myCumulativeDrawingData;
    myCumulativeDrawingData = NULL;
    myOwnCumulativeDrawingData = false;
  }
}


AREXPORT const char * ArRangeDevice::getName() const
{ 
  return myName.c_str(); 
}

AREXPORT void ArRangeDevice::setRobot(ArRobot *robot) 
{ 
  char buf[512];
  sprintf(buf, "filter %s", getName());

  if (myRobot != NULL)
    myRobot->remSensorInterpTask(&myFilterCB);

  myRobot = robot;

  if (myRobot != NULL)
    myRobot->addSensorInterpTask(buf, 100, &myFilterCB);
}

AREXPORT ArRobot *ArRangeDevice::getRobot() 
{
  return myRobot; 
}

AREXPORT void ArRangeDevice::filterCallback()
{
  //std::list<ArPoseWithTime *>::iterator it;
  lockDevice();

  myMaxInsertDistCumulativePose = myRobot->getPose();
  
  // first filter the current readings based on time
  if (myMaxSecondsToKeepCurrent > 0 && 
      myCurrentBuffer.getCapacity() > 0)
  {
    // just walk through and make sure nothings too far away
    myCurrentBuffer.beginInvalidationSweep();
    for (auto it = getCurrentReadings().begin();  it != getCurrentReadings().end(); ++it)
    {
      if (it->getTime().secSince() >= myMaxSecondsToKeepCurrent)
	      myCurrentBuffer.invalidateReading(it);
    }
    myCurrentBuffer.endInvalidationSweep();
  }
  
  if (myCumulativeBuffer.getCapacity() == 0)
  {
    unlockDevice();
    return;
  }

  // okay done with current, now do the cumulative
  bool doingDist = true;
  bool doingAge = true;

  if (myMaxDistToKeepCumulativeSquared < 1)
    doingDist = false;
  if (myMaxSecondsToKeepCumulative <= 0)
    doingAge = false;
		    
  if (!doingDist && !doingAge)
  {
    unlockDevice();
    return;
  }

  // just walk through and make sure nothings too far away
  myCumulativeBuffer.beginInvalidationSweep();
  for (auto it = getCumulativeReadings().begin(); 
       it != getCumulativeReadings().end(); 
       ++it)
  {
    // if its closer to a reading than the filter near dist, just return
    if (doingDist && 
	(myRobot->getPose().squaredFindDistanceTo(*it) > 
	 myMaxDistToKeepCumulativeSquared))
      myCumulativeBuffer.invalidateReading(it);
    else if (doingAge && 
	     it->getTime().secSince() >= myMaxSecondsToKeepCumulative)
      myCumulativeBuffer.invalidateReading(it);
  }
  myCumulativeBuffer.endInvalidationSweep();
  unlockDevice();
}

/**
   If the @a size is smaller than the current buffer size, then 
   the oldest readings are discarded, leaving only @a size
   newest readings. If @a size is larger than the current size,
   then the buffer size will be allowed to grow to that size as new readings
   are added.
   @param size number of readings to set the buffer's maximum size to
*/
AREXPORT void ArRangeDevice::setCurrentBufferSize(size_t size)
{
  myCurrentBuffer.setCapacity(size);
}

AREXPORT size_t ArRangeDevice::getCurrentBufferSize() const
{
  return myCurrentBuffer.getCapacity();
}

/**
   If the @a size is smaller than the cumulative buffer size, then 
   the oldest readings are discarded, leaving only @a size
   newest readings. If @a size is larger than the cumulative buffer size,
   then the buffer size will be allowed to grow to that size as new readings
   are added.
   @param size number of readings to set the buffer to
*/
AREXPORT void ArRangeDevice::setCumulativeBufferSize(size_t size)
{
  myCumulativeBuffer.setCapacity(size);
}


AREXPORT size_t ArRangeDevice::getCumulativeBufferSize() const
{
  return myCumulativeBuffer.getCapacity();
}

/** 
  @param x global X location of sensor reading
  @param y global Y location of sensor reading
  @param wasAdded  If not null, the boolean value pointed to is set to true if
    the reading was added to the Current buffer, false if not (due to conditions.)

  A sensor reading at (x, y) is added to the Current buffer, conditional on the
  MinDistBetweenCurrent parameter (if an existing reading is this close to the
  new reading, then the new reading is not added, and @a wasAdded is set to
  false.)  The reading is also added to
  the Cumulative buffer, similarly conditional on MinDistBetweenCumulative, but 
  also conditional on MaxInsertDistCumulativeSquared (If the reading is more
  than this distance from the robot, it will not be added.)
  The condition parameters are set in the constructor.  If a parameter is 0,
  then the condition is not used.

  This provides a default filtering behavior.  Subclasses may check additional 
  conditions to determine whether to add data or not, according to the specific
  properties and characteristics of that type of range sensor, and desired
  behavior.
*/
AREXPORT void ArRangeDevice::addReading(double x, double y, bool *wasAdded)
{
  myCurrentBuffer.addReadingConditional(x, y, 
					myMinDistBetweenCurrentSquared,
					wasAdded);

  // make sure we have a cumulative buffer 
  if (myCumulativeBuffer.getCapacity() == 0)
    return;
  
  // see if we're doing a max distance
  if (myRobot != NULL && myMaxInsertDistCumulativeSquared > 0 && 
      ArMath::squaredDistanceBetween(
	      myMaxInsertDistCumulativePose.getX(), 
	      myMaxInsertDistCumulativePose.getY(), 
	      x, y) > myMaxInsertDistCumulativeSquared)
    return;
    
  myCumulativeBuffer.addReadingConditional(
	  x, y, myMinDistBetweenCumulativeSquared);
}

/**
 * The closest reading within a polar region (sector or slice) defined by the given
 * angle range is returned.  Optionally, the specific angle of the found may be
 * placed in @a angle, if not NULL.
 * The region searched is the region between @a startAngle, sweeping
 * counter-clockwise to @a endAngle (0 is straight ahead of the device,
 * -90 to the right, 90 to the left).  Note that therefore there is a difference between
 *  e.g. the regions (0, 10) and (10, 0).  (0, 10) is a 10-degree span near the front 
 *  of the device, while (10, 0) is a 350 degree span covering the sides and
 *  rear.  Similarly, (-60, -30) covers 30 degrees on the right hand side, while
 *  (-30, -60) covers 330 degrees.   (-90, 90) is 180 degrees in front. (-180,
 *  180) covers all sides of the robot.
 *  In other words, if you want the smallest
 *  section between the two angles, ensure that @a startAngle < @a endAngle.
 *
   @param startAngle where to start the slice
   @param endAngle where to end the slice, going counterclockwise from startAngle
   @param angle if given, a pointer to a value in which to put the specific angle to the found reading
   @return the range to the obstacle (a value >= the maximum range indicates that no reading was detected in the specified region)

   @python @a angle is ignored

  Example:
   @image html ArRangeDevice_currentReadingPolar.png This figure illustrates an example range device and the meanings of arguments and return value.
*/
AREXPORT double ArRangeDevice::currentReadingPolar(double startAngle,
						   double endAngle,
						   double *angle) const
{
  ArPose pose;
  if (myRobot != NULL)
    pose = myRobot->getPose();
  else
    {
      ArLog::log(ArLog::Normal, "ArRangeDevice %s: NULL robot, won't get polar reading correctly", getName());
      pose.setPose(0, 0);
    }
  return myCurrentBuffer.getClosestPolar(startAngle, endAngle, 
					 pose,
					 myMaxRange,
					 angle);
}

/**
 * The closest reading in this range device's cumulative buffer
 * within a polar region or "slice" defined by the given
 * angle range is returned.  Optionally return the specific angle of the found reading as
 * well. The region searched is the region between a starting angle, sweeping
 * counter-clockwise to the ending angle (0 is straight ahead of the device,
 * -90 to the right, 90 to the left).  Note that there is a difference between
 *  the region (0, 10) and (10, 0).  (0, 10) is a 10-degree span near the front 
 *  of the device, while (10, 0) is a 350 degree span covering the sides and
 *  rear.  Similarly, (-60, -30) covers 30 degrees on the right hand side, while
 *  (-30, -60) covers 330 degrees.
 *  In other words, if you want the smallest
 *  section between the two angles, ensure than startAngle < endAngle.
   @param startAngle where to start the slice
   @param endAngle where to end the slice, going counterclockwise from startAngle
   @param angle if given, a pointer to a value in which to put the specific angle to the found reading
   @return the range to the obstacle (a value >= the maximum range indicates that no reading was detected in the specified region)

   @python @a angle is ignored

  Example:
   @image html ArRangeDevice_currentReadingPolar.png This figure illustrates an example range device and the meanings of arguments and return value.
*/
AREXPORT double ArRangeDevice::cumulativeReadingPolar(double startAngle,
						      double endAngle,
						      double *angle) const
{
  ArPose pose;
  if (myRobot != NULL)
    pose = myRobot->getPose();
  else
    {
      ArLog::log(ArLog::Normal, "ArRangeDevice %s: NULL robot, won't get polar reading correctly", getName());
      pose.setPose(0, 0);
    }
  return myCumulativeBuffer.getClosestPolar(startAngle, endAngle, 
					    pose,
					    myMaxRange,
					    angle);
}

/**
   Get the closest reading in the current buffer within a rectangular region
   defined by two points (opposite corners of the rectangle).
   @param x1 the x coordinate of one of the rectangle points
   @param y1 the y coordinate of one of the rectangle points
   @param x2 the x coordinate of the other rectangle point
   @param y2 the y coordinate of the other rectangle point
   @param pose a pointer to an ArPose object in which to store the location of
   the closest position
   @return The range to the reading from the device, or a value >= maxRange if
   no reading was found in the box.
*/
AREXPORT double ArRangeDevice::currentReadingBox(double x1, double y1, 
						 double x2, double y2,
						 ArPose *pose) const
{
  ArPose robotPose;
  if (myRobot != NULL)
      robotPose = myRobot->getPose();
  else
    {
      ArLog::log(ArLog::Normal, "ArRangeDevice %s: NULL robot, won't get reading box correctly", getName());
      robotPose.setPose(0, 0);
    }
  return myCurrentBuffer.getClosestBox(x1, y1, x2, y2, robotPose,
				       myMaxRange, pose);
}

/**
   Get the closest reading in the cumulative buffer within a rectangular region 
   around the range device, defined by two points (opposeite points
   of a rectangle).
   @param x1 the x coordinate of one of the rectangle points
   @param y1 the y coordinate of one of the rectangle points
   @param x2 the x coordinate of the other rectangle point
   @param y2 the y coordinate of the other rectangle point
   @param pose a pointer to an ArPose object in which to store the location of
   the closest position
   @return The range to the reading from the device, or a value >= maxRange if
   no reading was found in the box.
*/
AREXPORT double ArRangeDevice::cumulativeReadingBox(double x1, double y1, 
						 double x2, double y2,
						 ArPose *pose) const
{
  ArPose robotPose;
  if (myRobot != NULL)
    robotPose = myRobot->getPose();
  else
    {
      ArLog::log(ArLog::Normal, "ArRangeDevice %s: NULL robot, won't get reading box correctly", getName());
      robotPose.setPose(0, 0);
    }
  return myCumulativeBuffer.getClosestBox(x1, y1, x2, y2, 
					  robotPose,
					  myMaxRange, pose);
}

/** 
    Applies a coordinate transformation to some or all buffers. 
    This is mostly useful for translating
    to/from local/global coordinate systems, but may have other uses.
    @param trans the transform to apply to the data
    @param doCumulative whether to transform the cumulative buffer or not
*/    
AREXPORT void ArRangeDevice::applyTransform(ArTransform trans, 
					    bool doCumulative)
{
  myCurrentBuffer.applyTransform(trans);
  if (doCumulative)
    myCumulativeBuffer.applyTransform(trans);
}

/** Copies the list into a vector.
 *  @swignote The return type will be named ArSensorReadingVector instead
 *    of the std::vector template type.
 */
AREXPORT std::vector<ArSensorReading> *ArRangeDevice::getRawReadingsAsVectorPtr()
{
  
  std::list<ArSensorReading *>::const_iterator it;
  myRawReadingsVector.clear();
  // if we don't have any return an empty list
  if (myRawReadings == NULL)
    return &myRawReadingsVector;
  myRawReadingsVector.reserve(myRawReadings->size());
  for (it = myRawReadings->begin(); it != myRawReadings->end(); it++)
    myRawReadingsVector.insert(myRawReadingsVector.begin(), *(*it));
  return &myRawReadingsVector;
}

/** Copies the list into a vector.
 *  @swignote The return type will be named ArSensorReadingVector instead
 *    of the std::vector template type.
 */
AREXPORT std::vector<ArSensorReading> *ArRangeDevice::getAdjustedRawReadingsAsVectorPtr()
{
  
  std::list<ArSensorReading *>::const_iterator it;
  myAdjustedRawReadingsVector.clear();
  // if we don't have any return an empty list
  if (myAdjustedRawReadings == NULL)
    return &myRawReadingsVector;
  myAdjustedRawReadingsVector.reserve(myRawReadings->size());
  for (it = myAdjustedRawReadings->begin(); 
       it != myAdjustedRawReadings->end(); 
       it++)
    myAdjustedRawReadingsVector.insert(myAdjustedRawReadingsVector.begin(), 
				       *(*it));
  return &myAdjustedRawReadingsVector;
}


AREXPORT void ArRangeDevice::setCurrentDrawingData(ArDrawingData *data, 
						   bool takeOwnershipOfData)
{
  if (myCurrentDrawingData != NULL && myOwnCurrentDrawingData)
  {
    delete myCurrentDrawingData;
    myCurrentDrawingData = NULL;
    myOwnCurrentDrawingData = false;
  }
  myCurrentDrawingData = data; 
  myOwnCurrentDrawingData = takeOwnershipOfData; 
}

AREXPORT  void ArRangeDevice::setCumulativeDrawingData(
	ArDrawingData *data, 
	bool takeOwnershipOfData)
{
  if (myCumulativeDrawingData != NULL && myOwnCumulativeDrawingData)
  {
    delete myCumulativeDrawingData;
    myCumulativeDrawingData = NULL;
    myOwnCumulativeDrawingData = false;
  }
  myCumulativeDrawingData = data; 
  myOwnCumulativeDrawingData = takeOwnershipOfData; 
}

AREXPORT void ArRangeDevice::adjustRawReadings(bool interlaced)
{
  std::list<ArSensorReading *>::iterator rawIt;

  // make sure we have raw readings and a robot, and a delay to
  // correct for (note that if we don't have a delay to correct for
  // but have already been adjusting (ie someone changed the delay)
  // we'll just keep adjusting)
  if (myRawReadings == NULL || myRobot == NULL || 
      (myAdjustedRawReadings == NULL && myRobot->getOdometryDelay() == 0))
    return;
  

  // if we don't already have a list then make one
  if (myAdjustedRawReadings == NULL)
    myAdjustedRawReadings = new std::list<ArSensorReading *>;
  
  // if we've already adjusted these readings then don't do it again
  if (myRawReadings->begin() != myRawReadings->end() &&
      myRawReadings->front()->getAdjusted())
    return;

  std::list<ArSensorReading *>::iterator adjIt;
  ArSensorReading *adjReading;
  ArSensorReading *rawReading;

  ArTransform trans;
  ArTransform encTrans;
  ArTransform interlacedTrans;
  ArTransform interlacedEncTrans;

  bool first = true;
  bool second = true;

  int onReading;
  for (rawIt = myRawReadings->begin(), adjIt = myAdjustedRawReadings->begin(), 
       onReading = 0; 
       rawIt != myRawReadings->end(); 
       rawIt++, onReading++)
  {
    rawReading = (*rawIt);
    if (adjIt != myAdjustedRawReadings->end())
    {
      adjReading = (*adjIt);
      adjIt++;
    }
    else
    {
      adjReading = new ArSensorReading;
      myAdjustedRawReadings->push_back(adjReading);
    }
    (*adjReading) = (*rawReading);
    if (first || (interlaced && second))
    {
      ArPose origPose;
      ArPose corPose;
      ArPose origEncPose;
      ArPose corEncPose;
      ArTime corTime;


      corTime = rawReading->getTimeTaken();
      //corTime.addMSec(-myRobot->getOdometryDelay());
      if (myRobot->getPoseInterpPosition(corTime, 
					 &corPose) == 1 && 
	  myRobot->getEncoderPoseInterpPosition(corTime, 
						&corEncPose) == 1)
      {
	origPose = rawReading->getPoseTaken();
	origEncPose = rawReading->getEncoderPoseTaken();
	/*
	printf("Difference was %g %g %g (rotVel %.0f, rotvel/40 %g)\n", 
	       origEncPose.getX() - corEncPose.getX(),
	       origEncPose.getY() - corEncPose.getY(),
	       origEncPose.getTh() - corEncPose.getTh(),
	       myRobot->getRotVel(), myRobot->getRotVel() / 40);
	*/
	if (first)
	{
	  trans.setTransform(origPose, corPose);
	  encTrans.setTransform(origEncPose, corEncPose);
	}
	else if (interlaced && second)
	{
	  interlacedTrans.setTransform(origPose, corPose);
	  interlacedEncTrans.setTransform(origEncPose, corEncPose);
	}
      }
      else
      {
	//printf("Couldn't correct\n");
      }

      if (first)
	first = false;
      else if (interlaced && second)
	second = false;

    }
    if (!interlaced && (onReading % 2) == 0)
    {
      adjReading->applyTransform(trans);
      adjReading->applyEncoderTransform(encTrans);
    }
    else
    {
      adjReading->applyTransform(interlacedTrans);
      adjReading->applyEncoderTransform(interlacedEncTrans);
    }
    /*
    if (fabs(adjReading->getEncoderPoseTaken().getX() - 
	     corEncPose.getX()) > 1 ||
	fabs(adjReading->getEncoderPoseTaken().getY() - 
	     corEncPose.getY()) > 1 || 
	fabs(ArMath::subAngle(adjReading->getEncoderPoseTaken().getTh(), 
			      corEncPose.getTh())) > .2)
      printf("(%.0f %.0f %.0f) should be (%.0f %.0f %.0f)\n", 
	     adjReading->getEncoderPoseTaken().getX(),
	     adjReading->getEncoderPoseTaken().getY(),
	     adjReading->getEncoderPoseTaken().getTh(),
	     corEncPose.getX(), corEncPose.getY(),  corEncPose.getTh());
    */
    adjReading->setAdjusted(true);
    rawReading->setAdjusted(true);
  }  
}



<<<<<<< HEAD
=======

AREXPORT std::list<ArPoseWithTime *> *ArRangeDevice::getCurrentBufferPtr()
  { return myCurrentBuffer.getBufferPtrsPtr(); }

AREXPORT const std::list<ArPoseWithTime *> *ArRangeDevice::getCurrentBufferPtrsPtr() const
  { return myCurrentBuffer.getBufferPtrsPtr(); }

AREXPORT const std::list<ArPoseWithTime *> *ArRangeDevice::getCumulativeBufferPtrsPtr() const
  { return myCumulativeBuffer.getBufferPtrsPtr(); }

AREXPORT std::vector<ArPoseWithTime> * ArRangeDevice::getCurrentBufferAsVectorPtr() 
  { return myCurrentBuffer.getBufferAsVectorPtr(); }

AREXPORT std::list<ArPoseWithTime *> * ArRangeDevice::getCumulativeBufferPtrsPtr() 
  { return myCumulativeBuffer.getBufferPtrsPtr(); }

AREXPORT std::vector<ArPoseWithTime> * ArRangeDevice::getCumulativeBufferAsVectorPtr() 
  { return myCumulativeBuffer.getBufferAsVectorPtr(); }




>>>>>>> 349e1372
AREXPORT void ArRangeDevice::logConfig(ArLog::LogLevel level, const char *prefix)
{
  ArLog::log(level, "%s%s MaxRange=%u MaxSecondsToKeepCurrent=%d MinDistBetweenCurrent=%g MaxSecondsToKeepCumulative=%d MaxDistToKeepCumulative=%g MinDistBetweenCumulative=%g MaxInsertDistCumulative=%g IsLocationDependent=%d FilterCallback=%s HaveRawReadings=%d",
             prefix, myName.c_str(), myMaxRange, myMaxSecondsToKeepCurrent, myMinDistBetweenCurrent,
             myMaxSecondsToKeepCumulative, myMaxDistToKeepCumulative, myMinDistBetweenCumulative, myMaxInsertDistCumulative,
             myIsLocationDependent,  myFilterCB.getName(), (myRawReadings!=NULL)
  );
}

AREXPORT void ArRangeDevice::logData(ArLog::LogLevel level, const char *prefix)
{
  myCurrentBuffer.logData(level, prefix, myName.c_str(), "Current");
  myCumulativeBuffer.logData(level, prefix, myName.c_str(), "Cumulative");

  if(myRawReadings)
  {
    myRobot->lock();
    ArPose p = myRobot->getPose();
    myRobot->unlock();
    ArLog::beginWrite(level);
    ArLog::write(level, "%s%s Raw: %u CurrentRobotPose: (%.0f, %.0f) Ranges: ", 
      prefix, myName.c_str(), myRawReadings->size(), p.getX(), p.getY());
    for(auto i = myRawReadings->begin(); i != myRawReadings->end(); ++i)
<<<<<<< HEAD
      ArLog::write(level, "%d ", (*i)->getRange());
    ArLog::endWrite();
  }
}
=======
      ArLog::write(level, "%u ", (*i)->getRange());
    ArLog::endWrite();
  }
}



>>>>>>> 349e1372
<|MERGE_RESOLUTION|>--- conflicted
+++ resolved
@@ -1,712 +1,701 @@
-/*
-Adept MobileRobots Robotics Interface for Applications (ARIA)
-Copyright (C) 2004-2005 ActivMedia Robotics LLC
-Copyright (C) 2006-2010 MobileRobots Inc.
-Copyright (C) 2011-2015 Adept Technology, Inc.
-Copyright (C) 2016-2018 Omron Adept Technologies, Inc.
-
-     This program is free software; you can redistribute it and/or modify
-     it under the terms of the GNU General Public License as published by
-     the Free Software Foundation; either version 2 of the License, or
-     (at your option) any later version.
-
-     This program is distributed in the hope that it will be useful,
-     but WITHOUT ANY WARRANTY; without even the implied warranty of
-     MERCHANTABILITY or FITNESS FOR A PARTICULAR PURPOSE.  See the
-     GNU General Public License for more details.
-
-     You should have received a copy of the GNU General Public License
-     along with this program; if not, write to the Free Software
-     Foundation, Inc., 59 Temple Place, Suite 330, Boston, MA  02111-1307  USA
-
-
-*/
-#include "Aria/ArExport.h"
-#include "Aria/ariaOSDef.h"
-#include "Aria/ArRangeDevice.h"
-#include "Aria/ArRobot.h"
-
-/**
-   @param currentBufferSize number of readings to store in the current
-   buffer
-
-   @param cumulativeBufferSize number of readings to store in the
-   cumulative buffer
-
-   @param name the name of this device
-
-   @param maxRange the maximum range of this device. If the device
-   can't find a reading in a specified section, it returns this
-   maxRange
-
-   @param maxSecondsToKeepCurrent this is the number of seconds to
-   keep current readings in the current buffer. If less than 0, then
-   readings are not automatically removed based on time (but can be
-   replaced or removed for other reasons). If 0, readings are removed
-   immediately when a new set of readings is received and placed in the current buffer.
-
-   @param maxSecondsToKeepCumulative this is the number of seconds to
-   keep cumulative readings in the cumulative buffer. If less than 0
-   then readings are not automatically based on time (but can be
-   replaced or removed for other reasons).
-   
-   @param maxDistToKeepCumulative if cumulative readings are further
-   than this distance from the current robot pose, then they are
-   removed. If this is less than 0 they are not removed because of
-   this
-
-   @param locationDependent if the data in this range device is
-   dependent on the robot's location or not...  For instance, a laser
-   would not be dependent on location, because it'll be correct in a
-   relative manner, whereas forbidden lines are dependent on location,
-   because if the robot isn't where it thinks it is then the forbidden
-   lines will be avoided in the wrong spots... this is mainly just a
-   flag for other things to use when deciding what range devices to
-   avoid
-   
-**/
-AREXPORT ArRangeDevice::ArRangeDevice(size_t currentBufferSize,
-				      size_t cumulativeBufferSize, 
-				      const char *name, 
-				      unsigned int maxRange,
-				      int maxSecondsToKeepCurrent, 
-				      int maxSecondsToKeepCumulative,
-				      double maxDistToKeepCumulative,
-				      bool locationDependent) :
-  myCurrentBuffer(currentBufferSize),
-  myCumulativeBuffer(cumulativeBufferSize),
-  myFilterCB(this, &ArRangeDevice::filterCallback)
-{
-  myDeviceMutex.setLogName("ArRangeDevice::myDeviceMutex");
-  myRobot = NULL;
-  myName = name;
-  myMaxRange = maxRange;
-  myRawReadings = NULL;
-  myAdjustedRawReadings = NULL;
-
-  // take out any spaces in the name since that'll break things
-  int i;
-  int len = myName.size();
-  for (i = 0; i < len; i++)
-  {
-    if (isspace(myName[i]))
-      myName[i] = '_';
-  }
-
-  setMaxSecondsToKeepCurrent(maxSecondsToKeepCurrent);
-  setMinDistBetweenCurrent(0);
-  setMaxSecondsToKeepCumulative(maxSecondsToKeepCumulative);
-  setMaxDistToKeepCumulative(maxDistToKeepCumulative);
-  setMinDistBetweenCumulative(0);
-  setMaxInsertDistCumulative(0);
-
-  myCurrentDrawingData = NULL;
-  myOwnCurrentDrawingData = false;
-  myCumulativeDrawingData = NULL;
-  myOwnCumulativeDrawingData = false;
-  myIsLocationDependent = locationDependent;
-
-  //setMinDistBetweenCurrent();
-  //setMinDistBetweenCumulative();
-}
-
-AREXPORT ArRangeDevice::~ArRangeDevice()
-{
-  if (myRobot != NULL)
-    myRobot->remSensorInterpTask(&myFilterCB);
-
-  if (myCurrentDrawingData != NULL && myOwnCurrentDrawingData)
-  {
-    delete myCurrentDrawingData;
-    myCurrentDrawingData = NULL;
-    myOwnCurrentDrawingData = false;
-  }
-  if (myCumulativeDrawingData != NULL && myOwnCumulativeDrawingData)
-  {
-    delete myCumulativeDrawingData;
-    myCumulativeDrawingData = NULL;
-    myOwnCumulativeDrawingData = false;
-  }
-}
-
-
-AREXPORT const char * ArRangeDevice::getName() const
-{ 
-  return myName.c_str(); 
-}
-
-AREXPORT void ArRangeDevice::setRobot(ArRobot *robot) 
-{ 
-  char buf[512];
-  sprintf(buf, "filter %s", getName());
-
-  if (myRobot != NULL)
-    myRobot->remSensorInterpTask(&myFilterCB);
-
-  myRobot = robot;
-
-  if (myRobot != NULL)
-    myRobot->addSensorInterpTask(buf, 100, &myFilterCB);
-}
-
-AREXPORT ArRobot *ArRangeDevice::getRobot() 
-{
-  return myRobot; 
-}
-
-AREXPORT void ArRangeDevice::filterCallback()
-{
-  //std::list<ArPoseWithTime *>::iterator it;
-  lockDevice();
-
-  myMaxInsertDistCumulativePose = myRobot->getPose();
-  
-  // first filter the current readings based on time
-  if (myMaxSecondsToKeepCurrent > 0 && 
-      myCurrentBuffer.getCapacity() > 0)
-  {
-    // just walk through and make sure nothings too far away
-    myCurrentBuffer.beginInvalidationSweep();
-    for (auto it = getCurrentReadings().begin();  it != getCurrentReadings().end(); ++it)
-    {
-      if (it->getTime().secSince() >= myMaxSecondsToKeepCurrent)
-	      myCurrentBuffer.invalidateReading(it);
-    }
-    myCurrentBuffer.endInvalidationSweep();
-  }
-  
-  if (myCumulativeBuffer.getCapacity() == 0)
-  {
-    unlockDevice();
-    return;
-  }
-
-  // okay done with current, now do the cumulative
-  bool doingDist = true;
-  bool doingAge = true;
-
-  if (myMaxDistToKeepCumulativeSquared < 1)
-    doingDist = false;
-  if (myMaxSecondsToKeepCumulative <= 0)
-    doingAge = false;
-		    
-  if (!doingDist && !doingAge)
-  {
-    unlockDevice();
-    return;
-  }
-
-  // just walk through and make sure nothings too far away
-  myCumulativeBuffer.beginInvalidationSweep();
-  for (auto it = getCumulativeReadings().begin(); 
-       it != getCumulativeReadings().end(); 
-       ++it)
-  {
-    // if its closer to a reading than the filter near dist, just return
-    if (doingDist && 
-	(myRobot->getPose().squaredFindDistanceTo(*it) > 
-	 myMaxDistToKeepCumulativeSquared))
-      myCumulativeBuffer.invalidateReading(it);
-    else if (doingAge && 
-	     it->getTime().secSince() >= myMaxSecondsToKeepCumulative)
-      myCumulativeBuffer.invalidateReading(it);
-  }
-  myCumulativeBuffer.endInvalidationSweep();
-  unlockDevice();
-}
-
-/**
-   If the @a size is smaller than the current buffer size, then 
-   the oldest readings are discarded, leaving only @a size
-   newest readings. If @a size is larger than the current size,
-   then the buffer size will be allowed to grow to that size as new readings
-   are added.
-   @param size number of readings to set the buffer's maximum size to
-*/
-AREXPORT void ArRangeDevice::setCurrentBufferSize(size_t size)
-{
-  myCurrentBuffer.setCapacity(size);
-}
-
-AREXPORT size_t ArRangeDevice::getCurrentBufferSize() const
-{
-  return myCurrentBuffer.getCapacity();
-}
-
-/**
-   If the @a size is smaller than the cumulative buffer size, then 
-   the oldest readings are discarded, leaving only @a size
-   newest readings. If @a size is larger than the cumulative buffer size,
-   then the buffer size will be allowed to grow to that size as new readings
-   are added.
-   @param size number of readings to set the buffer to
-*/
-AREXPORT void ArRangeDevice::setCumulativeBufferSize(size_t size)
-{
-  myCumulativeBuffer.setCapacity(size);
-}
-
-
-AREXPORT size_t ArRangeDevice::getCumulativeBufferSize() const
-{
-  return myCumulativeBuffer.getCapacity();
-}
-
-/** 
-  @param x global X location of sensor reading
-  @param y global Y location of sensor reading
-  @param wasAdded  If not null, the boolean value pointed to is set to true if
-    the reading was added to the Current buffer, false if not (due to conditions.)
-
-  A sensor reading at (x, y) is added to the Current buffer, conditional on the
-  MinDistBetweenCurrent parameter (if an existing reading is this close to the
-  new reading, then the new reading is not added, and @a wasAdded is set to
-  false.)  The reading is also added to
-  the Cumulative buffer, similarly conditional on MinDistBetweenCumulative, but 
-  also conditional on MaxInsertDistCumulativeSquared (If the reading is more
-  than this distance from the robot, it will not be added.)
-  The condition parameters are set in the constructor.  If a parameter is 0,
-  then the condition is not used.
-
-  This provides a default filtering behavior.  Subclasses may check additional 
-  conditions to determine whether to add data or not, according to the specific
-  properties and characteristics of that type of range sensor, and desired
-  behavior.
-*/
-AREXPORT void ArRangeDevice::addReading(double x, double y, bool *wasAdded)
-{
-  myCurrentBuffer.addReadingConditional(x, y, 
-					myMinDistBetweenCurrentSquared,
-					wasAdded);
-
-  // make sure we have a cumulative buffer 
-  if (myCumulativeBuffer.getCapacity() == 0)
-    return;
-  
-  // see if we're doing a max distance
-  if (myRobot != NULL && myMaxInsertDistCumulativeSquared > 0 && 
-      ArMath::squaredDistanceBetween(
-	      myMaxInsertDistCumulativePose.getX(), 
-	      myMaxInsertDistCumulativePose.getY(), 
-	      x, y) > myMaxInsertDistCumulativeSquared)
-    return;
-    
-  myCumulativeBuffer.addReadingConditional(
-	  x, y, myMinDistBetweenCumulativeSquared);
-}
-
-/**
- * The closest reading within a polar region (sector or slice) defined by the given
- * angle range is returned.  Optionally, the specific angle of the found may be
- * placed in @a angle, if not NULL.
- * The region searched is the region between @a startAngle, sweeping
- * counter-clockwise to @a endAngle (0 is straight ahead of the device,
- * -90 to the right, 90 to the left).  Note that therefore there is a difference between
- *  e.g. the regions (0, 10) and (10, 0).  (0, 10) is a 10-degree span near the front 
- *  of the device, while (10, 0) is a 350 degree span covering the sides and
- *  rear.  Similarly, (-60, -30) covers 30 degrees on the right hand side, while
- *  (-30, -60) covers 330 degrees.   (-90, 90) is 180 degrees in front. (-180,
- *  180) covers all sides of the robot.
- *  In other words, if you want the smallest
- *  section between the two angles, ensure that @a startAngle < @a endAngle.
- *
-   @param startAngle where to start the slice
-   @param endAngle where to end the slice, going counterclockwise from startAngle
-   @param angle if given, a pointer to a value in which to put the specific angle to the found reading
-   @return the range to the obstacle (a value >= the maximum range indicates that no reading was detected in the specified region)
-
-   @python @a angle is ignored
-
-  Example:
-   @image html ArRangeDevice_currentReadingPolar.png This figure illustrates an example range device and the meanings of arguments and return value.
-*/
-AREXPORT double ArRangeDevice::currentReadingPolar(double startAngle,
-						   double endAngle,
-						   double *angle) const
-{
-  ArPose pose;
-  if (myRobot != NULL)
-    pose = myRobot->getPose();
-  else
-    {
-      ArLog::log(ArLog::Normal, "ArRangeDevice %s: NULL robot, won't get polar reading correctly", getName());
-      pose.setPose(0, 0);
-    }
-  return myCurrentBuffer.getClosestPolar(startAngle, endAngle, 
-					 pose,
-					 myMaxRange,
-					 angle);
-}
-
-/**
- * The closest reading in this range device's cumulative buffer
- * within a polar region or "slice" defined by the given
- * angle range is returned.  Optionally return the specific angle of the found reading as
- * well. The region searched is the region between a starting angle, sweeping
- * counter-clockwise to the ending angle (0 is straight ahead of the device,
- * -90 to the right, 90 to the left).  Note that there is a difference between
- *  the region (0, 10) and (10, 0).  (0, 10) is a 10-degree span near the front 
- *  of the device, while (10, 0) is a 350 degree span covering the sides and
- *  rear.  Similarly, (-60, -30) covers 30 degrees on the right hand side, while
- *  (-30, -60) covers 330 degrees.
- *  In other words, if you want the smallest
- *  section between the two angles, ensure than startAngle < endAngle.
-   @param startAngle where to start the slice
-   @param endAngle where to end the slice, going counterclockwise from startAngle
-   @param angle if given, a pointer to a value in which to put the specific angle to the found reading
-   @return the range to the obstacle (a value >= the maximum range indicates that no reading was detected in the specified region)
-
-   @python @a angle is ignored
-
-  Example:
-   @image html ArRangeDevice_currentReadingPolar.png This figure illustrates an example range device and the meanings of arguments and return value.
-*/
-AREXPORT double ArRangeDevice::cumulativeReadingPolar(double startAngle,
-						      double endAngle,
-						      double *angle) const
-{
-  ArPose pose;
-  if (myRobot != NULL)
-    pose = myRobot->getPose();
-  else
-    {
-      ArLog::log(ArLog::Normal, "ArRangeDevice %s: NULL robot, won't get polar reading correctly", getName());
-      pose.setPose(0, 0);
-    }
-  return myCumulativeBuffer.getClosestPolar(startAngle, endAngle, 
-					    pose,
-					    myMaxRange,
-					    angle);
-}
-
-/**
-   Get the closest reading in the current buffer within a rectangular region
-   defined by two points (opposite corners of the rectangle).
-   @param x1 the x coordinate of one of the rectangle points
-   @param y1 the y coordinate of one of the rectangle points
-   @param x2 the x coordinate of the other rectangle point
-   @param y2 the y coordinate of the other rectangle point
-   @param pose a pointer to an ArPose object in which to store the location of
-   the closest position
-   @return The range to the reading from the device, or a value >= maxRange if
-   no reading was found in the box.
-*/
-AREXPORT double ArRangeDevice::currentReadingBox(double x1, double y1, 
-						 double x2, double y2,
-						 ArPose *pose) const
-{
-  ArPose robotPose;
-  if (myRobot != NULL)
-      robotPose = myRobot->getPose();
-  else
-    {
-      ArLog::log(ArLog::Normal, "ArRangeDevice %s: NULL robot, won't get reading box correctly", getName());
-      robotPose.setPose(0, 0);
-    }
-  return myCurrentBuffer.getClosestBox(x1, y1, x2, y2, robotPose,
-				       myMaxRange, pose);
-}
-
-/**
-   Get the closest reading in the cumulative buffer within a rectangular region 
-   around the range device, defined by two points (opposeite points
-   of a rectangle).
-   @param x1 the x coordinate of one of the rectangle points
-   @param y1 the y coordinate of one of the rectangle points
-   @param x2 the x coordinate of the other rectangle point
-   @param y2 the y coordinate of the other rectangle point
-   @param pose a pointer to an ArPose object in which to store the location of
-   the closest position
-   @return The range to the reading from the device, or a value >= maxRange if
-   no reading was found in the box.
-*/
-AREXPORT double ArRangeDevice::cumulativeReadingBox(double x1, double y1, 
-						 double x2, double y2,
-						 ArPose *pose) const
-{
-  ArPose robotPose;
-  if (myRobot != NULL)
-    robotPose = myRobot->getPose();
-  else
-    {
-      ArLog::log(ArLog::Normal, "ArRangeDevice %s: NULL robot, won't get reading box correctly", getName());
-      robotPose.setPose(0, 0);
-    }
-  return myCumulativeBuffer.getClosestBox(x1, y1, x2, y2, 
-					  robotPose,
-					  myMaxRange, pose);
-}
-
-/** 
-    Applies a coordinate transformation to some or all buffers. 
-    This is mostly useful for translating
-    to/from local/global coordinate systems, but may have other uses.
-    @param trans the transform to apply to the data
-    @param doCumulative whether to transform the cumulative buffer or not
-*/    
-AREXPORT void ArRangeDevice::applyTransform(ArTransform trans, 
-					    bool doCumulative)
-{
-  myCurrentBuffer.applyTransform(trans);
-  if (doCumulative)
-    myCumulativeBuffer.applyTransform(trans);
-}
-
-/** Copies the list into a vector.
- *  @swignote The return type will be named ArSensorReadingVector instead
- *    of the std::vector template type.
- */
-AREXPORT std::vector<ArSensorReading> *ArRangeDevice::getRawReadingsAsVectorPtr()
-{
-  
-  std::list<ArSensorReading *>::const_iterator it;
-  myRawReadingsVector.clear();
-  // if we don't have any return an empty list
-  if (myRawReadings == NULL)
-    return &myRawReadingsVector;
-  myRawReadingsVector.reserve(myRawReadings->size());
-  for (it = myRawReadings->begin(); it != myRawReadings->end(); it++)
-    myRawReadingsVector.insert(myRawReadingsVector.begin(), *(*it));
-  return &myRawReadingsVector;
-}
-
-/** Copies the list into a vector.
- *  @swignote The return type will be named ArSensorReadingVector instead
- *    of the std::vector template type.
- */
-AREXPORT std::vector<ArSensorReading> *ArRangeDevice::getAdjustedRawReadingsAsVectorPtr()
-{
-  
-  std::list<ArSensorReading *>::const_iterator it;
-  myAdjustedRawReadingsVector.clear();
-  // if we don't have any return an empty list
-  if (myAdjustedRawReadings == NULL)
-    return &myRawReadingsVector;
-  myAdjustedRawReadingsVector.reserve(myRawReadings->size());
-  for (it = myAdjustedRawReadings->begin(); 
-       it != myAdjustedRawReadings->end(); 
-       it++)
-    myAdjustedRawReadingsVector.insert(myAdjustedRawReadingsVector.begin(), 
-				       *(*it));
-  return &myAdjustedRawReadingsVector;
-}
-
-
-AREXPORT void ArRangeDevice::setCurrentDrawingData(ArDrawingData *data, 
-						   bool takeOwnershipOfData)
-{
-  if (myCurrentDrawingData != NULL && myOwnCurrentDrawingData)
-  {
-    delete myCurrentDrawingData;
-    myCurrentDrawingData = NULL;
-    myOwnCurrentDrawingData = false;
-  }
-  myCurrentDrawingData = data; 
-  myOwnCurrentDrawingData = takeOwnershipOfData; 
-}
-
-AREXPORT  void ArRangeDevice::setCumulativeDrawingData(
-	ArDrawingData *data, 
-	bool takeOwnershipOfData)
-{
-  if (myCumulativeDrawingData != NULL && myOwnCumulativeDrawingData)
-  {
-    delete myCumulativeDrawingData;
-    myCumulativeDrawingData = NULL;
-    myOwnCumulativeDrawingData = false;
-  }
-  myCumulativeDrawingData = data; 
-  myOwnCumulativeDrawingData = takeOwnershipOfData; 
-}
-
-AREXPORT void ArRangeDevice::adjustRawReadings(bool interlaced)
-{
-  std::list<ArSensorReading *>::iterator rawIt;
-
-  // make sure we have raw readings and a robot, and a delay to
-  // correct for (note that if we don't have a delay to correct for
-  // but have already been adjusting (ie someone changed the delay)
-  // we'll just keep adjusting)
-  if (myRawReadings == NULL || myRobot == NULL || 
-      (myAdjustedRawReadings == NULL && myRobot->getOdometryDelay() == 0))
-    return;
-  
-
-  // if we don't already have a list then make one
-  if (myAdjustedRawReadings == NULL)
-    myAdjustedRawReadings = new std::list<ArSensorReading *>;
-  
-  // if we've already adjusted these readings then don't do it again
-  if (myRawReadings->begin() != myRawReadings->end() &&
-      myRawReadings->front()->getAdjusted())
-    return;
-
-  std::list<ArSensorReading *>::iterator adjIt;
-  ArSensorReading *adjReading;
-  ArSensorReading *rawReading;
-
-  ArTransform trans;
-  ArTransform encTrans;
-  ArTransform interlacedTrans;
-  ArTransform interlacedEncTrans;
-
-  bool first = true;
-  bool second = true;
-
-  int onReading;
-  for (rawIt = myRawReadings->begin(), adjIt = myAdjustedRawReadings->begin(), 
-       onReading = 0; 
-       rawIt != myRawReadings->end(); 
-       rawIt++, onReading++)
-  {
-    rawReading = (*rawIt);
-    if (adjIt != myAdjustedRawReadings->end())
-    {
-      adjReading = (*adjIt);
-      adjIt++;
-    }
-    else
-    {
-      adjReading = new ArSensorReading;
-      myAdjustedRawReadings->push_back(adjReading);
-    }
-    (*adjReading) = (*rawReading);
-    if (first || (interlaced && second))
-    {
-      ArPose origPose;
-      ArPose corPose;
-      ArPose origEncPose;
-      ArPose corEncPose;
-      ArTime corTime;
-
-
-      corTime = rawReading->getTimeTaken();
-      //corTime.addMSec(-myRobot->getOdometryDelay());
-      if (myRobot->getPoseInterpPosition(corTime, 
-					 &corPose) == 1 && 
-	  myRobot->getEncoderPoseInterpPosition(corTime, 
-						&corEncPose) == 1)
-      {
-	origPose = rawReading->getPoseTaken();
-	origEncPose = rawReading->getEncoderPoseTaken();
-	/*
-	printf("Difference was %g %g %g (rotVel %.0f, rotvel/40 %g)\n", 
-	       origEncPose.getX() - corEncPose.getX(),
-	       origEncPose.getY() - corEncPose.getY(),
-	       origEncPose.getTh() - corEncPose.getTh(),
-	       myRobot->getRotVel(), myRobot->getRotVel() / 40);
-	*/
-	if (first)
-	{
-	  trans.setTransform(origPose, corPose);
-	  encTrans.setTransform(origEncPose, corEncPose);
-	}
-	else if (interlaced && second)
-	{
-	  interlacedTrans.setTransform(origPose, corPose);
-	  interlacedEncTrans.setTransform(origEncPose, corEncPose);
-	}
-      }
-      else
-      {
-	//printf("Couldn't correct\n");
-      }
-
-      if (first)
-	first = false;
-      else if (interlaced && second)
-	second = false;
-
-    }
-    if (!interlaced && (onReading % 2) == 0)
-    {
-      adjReading->applyTransform(trans);
-      adjReading->applyEncoderTransform(encTrans);
-    }
-    else
-    {
-      adjReading->applyTransform(interlacedTrans);
-      adjReading->applyEncoderTransform(interlacedEncTrans);
-    }
-    /*
-    if (fabs(adjReading->getEncoderPoseTaken().getX() - 
-	     corEncPose.getX()) > 1 ||
-	fabs(adjReading->getEncoderPoseTaken().getY() - 
-	     corEncPose.getY()) > 1 || 
-	fabs(ArMath::subAngle(adjReading->getEncoderPoseTaken().getTh(), 
-			      corEncPose.getTh())) > .2)
-      printf("(%.0f %.0f %.0f) should be (%.0f %.0f %.0f)\n", 
-	     adjReading->getEncoderPoseTaken().getX(),
-	     adjReading->getEncoderPoseTaken().getY(),
-	     adjReading->getEncoderPoseTaken().getTh(),
-	     corEncPose.getX(), corEncPose.getY(),  corEncPose.getTh());
-    */
-    adjReading->setAdjusted(true);
-    rawReading->setAdjusted(true);
-  }  
-}
-
-
-
-<<<<<<< HEAD
-=======
-
-AREXPORT std::list<ArPoseWithTime *> *ArRangeDevice::getCurrentBufferPtr()
-  { return myCurrentBuffer.getBufferPtrsPtr(); }
-
-AREXPORT const std::list<ArPoseWithTime *> *ArRangeDevice::getCurrentBufferPtrsPtr() const
-  { return myCurrentBuffer.getBufferPtrsPtr(); }
-
-AREXPORT const std::list<ArPoseWithTime *> *ArRangeDevice::getCumulativeBufferPtrsPtr() const
-  { return myCumulativeBuffer.getBufferPtrsPtr(); }
-
-AREXPORT std::vector<ArPoseWithTime> * ArRangeDevice::getCurrentBufferAsVectorPtr() 
-  { return myCurrentBuffer.getBufferAsVectorPtr(); }
-
-AREXPORT std::list<ArPoseWithTime *> * ArRangeDevice::getCumulativeBufferPtrsPtr() 
-  { return myCumulativeBuffer.getBufferPtrsPtr(); }
-
-AREXPORT std::vector<ArPoseWithTime> * ArRangeDevice::getCumulativeBufferAsVectorPtr() 
-  { return myCumulativeBuffer.getBufferAsVectorPtr(); }
-
-
-
-
->>>>>>> 349e1372
-AREXPORT void ArRangeDevice::logConfig(ArLog::LogLevel level, const char *prefix)
-{
-  ArLog::log(level, "%s%s MaxRange=%u MaxSecondsToKeepCurrent=%d MinDistBetweenCurrent=%g MaxSecondsToKeepCumulative=%d MaxDistToKeepCumulative=%g MinDistBetweenCumulative=%g MaxInsertDistCumulative=%g IsLocationDependent=%d FilterCallback=%s HaveRawReadings=%d",
-             prefix, myName.c_str(), myMaxRange, myMaxSecondsToKeepCurrent, myMinDistBetweenCurrent,
-             myMaxSecondsToKeepCumulative, myMaxDistToKeepCumulative, myMinDistBetweenCumulative, myMaxInsertDistCumulative,
-             myIsLocationDependent,  myFilterCB.getName(), (myRawReadings!=NULL)
-  );
-}
-
-AREXPORT void ArRangeDevice::logData(ArLog::LogLevel level, const char *prefix)
-{
-  myCurrentBuffer.logData(level, prefix, myName.c_str(), "Current");
-  myCumulativeBuffer.logData(level, prefix, myName.c_str(), "Cumulative");
-
-  if(myRawReadings)
-  {
-    myRobot->lock();
-    ArPose p = myRobot->getPose();
-    myRobot->unlock();
-    ArLog::beginWrite(level);
-    ArLog::write(level, "%s%s Raw: %u CurrentRobotPose: (%.0f, %.0f) Ranges: ", 
-      prefix, myName.c_str(), myRawReadings->size(), p.getX(), p.getY());
-    for(auto i = myRawReadings->begin(); i != myRawReadings->end(); ++i)
-<<<<<<< HEAD
-      ArLog::write(level, "%d ", (*i)->getRange());
-    ArLog::endWrite();
-  }
-}
-=======
-      ArLog::write(level, "%u ", (*i)->getRange());
-    ArLog::endWrite();
-  }
-}
-
-
-
->>>>>>> 349e1372
+/*
+Adept MobileRobots Robotics Interface for Applications (ARIA)
+Copyright (C) 2004-2005 ActivMedia Robotics LLC
+Copyright (C) 2006-2010 MobileRobots Inc.
+Copyright (C) 2011-2015 Adept Technology, Inc.
+Copyright (C) 2016-2018 Omron Adept Technologies, Inc.
+
+     This program is free software; you can redistribute it and/or modify
+     it under the terms of the GNU General Public License as published by
+     the Free Software Foundation; either version 2 of the License, or
+     (at your option) any later version.
+
+     This program is distributed in the hope that it will be useful,
+     but WITHOUT ANY WARRANTY; without even the implied warranty of
+     MERCHANTABILITY or FITNESS FOR A PARTICULAR PURPOSE.  See the
+     GNU General Public License for more details.
+
+     You should have received a copy of the GNU General Public License
+     along with this program; if not, write to the Free Software
+     Foundation, Inc., 59 Temple Place, Suite 330, Boston, MA  02111-1307  USA
+
+
+*/
+#include "Aria/ArExport.h"
+#include "Aria/ariaOSDef.h"
+#include "Aria/ArRangeDevice.h"
+#include "Aria/ArRobot.h"
+
+/**
+   @param currentBufferSize number of readings to store in the current
+   buffer
+
+   @param cumulativeBufferSize number of readings to store in the
+   cumulative buffer
+
+   @param name the name of this device
+
+   @param maxRange the maximum range of this device. If the device
+   can't find a reading in a specified section, it returns this
+   maxRange
+
+   @param maxSecondsToKeepCurrent this is the number of seconds to
+   keep current readings in the current buffer. If less than 0, then
+   readings are not automatically removed based on time (but can be
+   replaced or removed for other reasons). If 0, readings are removed
+   immediately when a new set of readings is received and placed in the current buffer.
+
+   @param maxSecondsToKeepCumulative this is the number of seconds to
+   keep cumulative readings in the cumulative buffer. If less than 0
+   then readings are not automatically based on time (but can be
+   replaced or removed for other reasons).
+   
+   @param maxDistToKeepCumulative if cumulative readings are further
+   than this distance from the current robot pose, then they are
+   removed. If this is less than 0 they are not removed because of
+   this
+
+   @param locationDependent if the data in this range device is
+   dependent on the robot's location or not...  For instance, a laser
+   would not be dependent on location, because it'll be correct in a
+   relative manner, whereas forbidden lines are dependent on location,
+   because if the robot isn't where it thinks it is then the forbidden
+   lines will be avoided in the wrong spots... this is mainly just a
+   flag for other things to use when deciding what range devices to
+   avoid
+   
+**/
+AREXPORT ArRangeDevice::ArRangeDevice(size_t currentBufferSize,
+				      size_t cumulativeBufferSize, 
+				      const char *name, 
+				      unsigned int maxRange,
+				      int maxSecondsToKeepCurrent, 
+				      int maxSecondsToKeepCumulative,
+				      double maxDistToKeepCumulative,
+				      bool locationDependent) :
+  myCurrentBuffer(currentBufferSize),
+  myCumulativeBuffer(cumulativeBufferSize),
+  myFilterCB(this, &ArRangeDevice::filterCallback)
+{
+  myDeviceMutex.setLogName("ArRangeDevice::myDeviceMutex");
+  myRobot = NULL;
+  myName = name;
+  myMaxRange = maxRange;
+  myRawReadings = NULL;
+  myAdjustedRawReadings = NULL;
+
+  // take out any spaces in the name since that'll break things
+  int i;
+  int len = myName.size();
+  for (i = 0; i < len; i++)
+  {
+    if (isspace(myName[i]))
+      myName[i] = '_';
+  }
+
+  setMaxSecondsToKeepCurrent(maxSecondsToKeepCurrent);
+  setMinDistBetweenCurrent(0);
+  setMaxSecondsToKeepCumulative(maxSecondsToKeepCumulative);
+  setMaxDistToKeepCumulative(maxDistToKeepCumulative);
+  setMinDistBetweenCumulative(0);
+  setMaxInsertDistCumulative(0);
+
+  myCurrentDrawingData = NULL;
+  myOwnCurrentDrawingData = false;
+  myCumulativeDrawingData = NULL;
+  myOwnCumulativeDrawingData = false;
+  myIsLocationDependent = locationDependent;
+
+  //setMinDistBetweenCurrent();
+  //setMinDistBetweenCumulative();
+}
+
+AREXPORT ArRangeDevice::~ArRangeDevice()
+{
+  if (myRobot != NULL)
+    myRobot->remSensorInterpTask(&myFilterCB);
+
+  if (myCurrentDrawingData != NULL && myOwnCurrentDrawingData)
+  {
+    delete myCurrentDrawingData;
+    myCurrentDrawingData = NULL;
+    myOwnCurrentDrawingData = false;
+  }
+  if (myCumulativeDrawingData != NULL && myOwnCumulativeDrawingData)
+  {
+    delete myCumulativeDrawingData;
+    myCumulativeDrawingData = NULL;
+    myOwnCumulativeDrawingData = false;
+  }
+}
+
+
+AREXPORT const char * ArRangeDevice::getName() const
+{ 
+  return myName.c_str(); 
+}
+
+AREXPORT void ArRangeDevice::setRobot(ArRobot *robot) 
+{ 
+  char buf[512];
+  sprintf(buf, "filter %s", getName());
+
+  if (myRobot != NULL)
+    myRobot->remSensorInterpTask(&myFilterCB);
+
+  myRobot = robot;
+
+  if (myRobot != NULL)
+    myRobot->addSensorInterpTask(buf, 100, &myFilterCB);
+}
+
+AREXPORT ArRobot *ArRangeDevice::getRobot() 
+{
+  return myRobot; 
+}
+
+AREXPORT void ArRangeDevice::filterCallback()
+{
+  //std::list<ArPoseWithTime *>::iterator it;
+  lockDevice();
+
+  myMaxInsertDistCumulativePose = myRobot->getPose();
+  
+  // first filter the current readings based on time
+  if (myMaxSecondsToKeepCurrent > 0 && 
+      myCurrentBuffer.getCapacity() > 0)
+  {
+    // just walk through and make sure nothings too far away
+    myCurrentBuffer.beginInvalidationSweep();
+    for (auto it = getCurrentReadings().begin();  it != getCurrentReadings().end(); ++it)
+    {
+      if (it->getTime().secSince() >= myMaxSecondsToKeepCurrent)
+	      myCurrentBuffer.invalidateReading(it);
+    }
+    myCurrentBuffer.endInvalidationSweep();
+  }
+  
+  if (myCumulativeBuffer.getCapacity() == 0)
+  {
+    unlockDevice();
+    return;
+  }
+
+  // okay done with current, now do the cumulative
+  bool doingDist = true;
+  bool doingAge = true;
+
+  if (myMaxDistToKeepCumulativeSquared < 1)
+    doingDist = false;
+  if (myMaxSecondsToKeepCumulative <= 0)
+    doingAge = false;
+		    
+  if (!doingDist && !doingAge)
+  {
+    unlockDevice();
+    return;
+  }
+
+  // just walk through and make sure nothings too far away
+  myCumulativeBuffer.beginInvalidationSweep();
+  for (auto it = getCumulativeReadings().begin(); 
+       it != getCumulativeReadings().end(); 
+       ++it)
+  {
+    // if its closer to a reading than the filter near dist, just return
+    if (doingDist && 
+	(myRobot->getPose().squaredFindDistanceTo(*it) > 
+	 myMaxDistToKeepCumulativeSquared))
+      myCumulativeBuffer.invalidateReading(it);
+    else if (doingAge && 
+	     it->getTime().secSince() >= myMaxSecondsToKeepCumulative)
+      myCumulativeBuffer.invalidateReading(it);
+  }
+  myCumulativeBuffer.endInvalidationSweep();
+  unlockDevice();
+}
+
+/**
+   If the @a size is smaller than the current buffer size, then 
+   the oldest readings are discarded, leaving only @a size
+   newest readings. If @a size is larger than the current size,
+   then the buffer size will be allowed to grow to that size as new readings
+   are added.
+   @param size number of readings to set the buffer's maximum size to
+*/
+AREXPORT void ArRangeDevice::setCurrentBufferSize(size_t size)
+{
+  myCurrentBuffer.setCapacity(size);
+}
+
+AREXPORT size_t ArRangeDevice::getCurrentBufferSize() const
+{
+  return myCurrentBuffer.getCapacity();
+}
+
+/**
+   If the @a size is smaller than the cumulative buffer size, then 
+   the oldest readings are discarded, leaving only @a size
+   newest readings. If @a size is larger than the cumulative buffer size,
+   then the buffer size will be allowed to grow to that size as new readings
+   are added.
+   @param size number of readings to set the buffer to
+*/
+AREXPORT void ArRangeDevice::setCumulativeBufferSize(size_t size)
+{
+  myCumulativeBuffer.setCapacity(size);
+}
+
+
+AREXPORT size_t ArRangeDevice::getCumulativeBufferSize() const
+{
+  return myCumulativeBuffer.getCapacity();
+}
+
+/** 
+  @param x global X location of sensor reading
+  @param y global Y location of sensor reading
+  @param wasAdded  If not null, the boolean value pointed to is set to true if
+    the reading was added to the Current buffer, false if not (due to conditions.)
+
+  A sensor reading at (x, y) is added to the Current buffer, conditional on the
+  MinDistBetweenCurrent parameter (if an existing reading is this close to the
+  new reading, then the new reading is not added, and @a wasAdded is set to
+  false.)  The reading is also added to
+  the Cumulative buffer, similarly conditional on MinDistBetweenCumulative, but 
+  also conditional on MaxInsertDistCumulativeSquared (If the reading is more
+  than this distance from the robot, it will not be added.)
+  The condition parameters are set in the constructor.  If a parameter is 0,
+  then the condition is not used.
+
+  This provides a default filtering behavior.  Subclasses may check additional 
+  conditions to determine whether to add data or not, according to the specific
+  properties and characteristics of that type of range sensor, and desired
+  behavior.
+*/
+AREXPORT void ArRangeDevice::addReading(double x, double y, bool *wasAdded)
+{
+  myCurrentBuffer.addReadingConditional(x, y, 
+					myMinDistBetweenCurrentSquared,
+					wasAdded);
+
+  // make sure we have a cumulative buffer 
+  if (myCumulativeBuffer.getCapacity() == 0)
+    return;
+  
+  // see if we're doing a max distance
+  if (myRobot != NULL && myMaxInsertDistCumulativeSquared > 0 && 
+      ArMath::squaredDistanceBetween(
+	      myMaxInsertDistCumulativePose.getX(), 
+	      myMaxInsertDistCumulativePose.getY(), 
+	      x, y) > myMaxInsertDistCumulativeSquared)
+    return;
+    
+  myCumulativeBuffer.addReadingConditional(
+	  x, y, myMinDistBetweenCumulativeSquared);
+}
+
+/**
+ * The closest reading within a polar region (sector or slice) defined by the given
+ * angle range is returned.  Optionally, the specific angle of the found may be
+ * placed in @a angle, if not NULL.
+ * The region searched is the region between @a startAngle, sweeping
+ * counter-clockwise to @a endAngle (0 is straight ahead of the device,
+ * -90 to the right, 90 to the left).  Note that therefore there is a difference between
+ *  e.g. the regions (0, 10) and (10, 0).  (0, 10) is a 10-degree span near the front 
+ *  of the device, while (10, 0) is a 350 degree span covering the sides and
+ *  rear.  Similarly, (-60, -30) covers 30 degrees on the right hand side, while
+ *  (-30, -60) covers 330 degrees.   (-90, 90) is 180 degrees in front. (-180,
+ *  180) covers all sides of the robot.
+ *  In other words, if you want the smallest
+ *  section between the two angles, ensure that @a startAngle < @a endAngle.
+ *
+   @param startAngle where to start the slice
+   @param endAngle where to end the slice, going counterclockwise from startAngle
+   @param angle if given, a pointer to a value in which to put the specific angle to the found reading
+   @return the range to the obstacle (a value >= the maximum range indicates that no reading was detected in the specified region)
+
+   @python @a angle is ignored
+
+  Example:
+   @image html ArRangeDevice_currentReadingPolar.png This figure illustrates an example range device and the meanings of arguments and return value.
+*/
+AREXPORT double ArRangeDevice::currentReadingPolar(double startAngle,
+						   double endAngle,
+						   double *angle) const
+{
+  ArPose pose;
+  if (myRobot != NULL)
+    pose = myRobot->getPose();
+  else
+    {
+      ArLog::log(ArLog::Normal, "ArRangeDevice %s: NULL robot, won't get polar reading correctly", getName());
+      pose.setPose(0, 0);
+    }
+  return myCurrentBuffer.getClosestPolar(startAngle, endAngle, 
+					 pose,
+					 myMaxRange,
+					 angle);
+}
+
+/**
+ * The closest reading in this range device's cumulative buffer
+ * within a polar region or "slice" defined by the given
+ * angle range is returned.  Optionally return the specific angle of the found reading as
+ * well. The region searched is the region between a starting angle, sweeping
+ * counter-clockwise to the ending angle (0 is straight ahead of the device,
+ * -90 to the right, 90 to the left).  Note that there is a difference between
+ *  the region (0, 10) and (10, 0).  (0, 10) is a 10-degree span near the front 
+ *  of the device, while (10, 0) is a 350 degree span covering the sides and
+ *  rear.  Similarly, (-60, -30) covers 30 degrees on the right hand side, while
+ *  (-30, -60) covers 330 degrees.
+ *  In other words, if you want the smallest
+ *  section between the two angles, ensure than startAngle < endAngle.
+   @param startAngle where to start the slice
+   @param endAngle where to end the slice, going counterclockwise from startAngle
+   @param angle if given, a pointer to a value in which to put the specific angle to the found reading
+   @return the range to the obstacle (a value >= the maximum range indicates that no reading was detected in the specified region)
+
+   @python @a angle is ignored
+
+  Example:
+   @image html ArRangeDevice_currentReadingPolar.png This figure illustrates an example range device and the meanings of arguments and return value.
+*/
+AREXPORT double ArRangeDevice::cumulativeReadingPolar(double startAngle,
+						      double endAngle,
+						      double *angle) const
+{
+  ArPose pose;
+  if (myRobot != NULL)
+    pose = myRobot->getPose();
+  else
+    {
+      ArLog::log(ArLog::Normal, "ArRangeDevice %s: NULL robot, won't get polar reading correctly", getName());
+      pose.setPose(0, 0);
+    }
+  return myCumulativeBuffer.getClosestPolar(startAngle, endAngle, 
+					    pose,
+					    myMaxRange,
+					    angle);
+}
+
+/**
+   Get the closest reading in the current buffer within a rectangular region
+   defined by two points (opposite corners of the rectangle).
+   @param x1 the x coordinate of one of the rectangle points
+   @param y1 the y coordinate of one of the rectangle points
+   @param x2 the x coordinate of the other rectangle point
+   @param y2 the y coordinate of the other rectangle point
+   @param pose a pointer to an ArPose object in which to store the location of
+   the closest position
+   @return The range to the reading from the device, or a value >= maxRange if
+   no reading was found in the box.
+*/
+AREXPORT double ArRangeDevice::currentReadingBox(double x1, double y1, 
+						 double x2, double y2,
+						 ArPose *pose) const
+{
+  ArPose robotPose;
+  if (myRobot != NULL)
+      robotPose = myRobot->getPose();
+  else
+    {
+      ArLog::log(ArLog::Normal, "ArRangeDevice %s: NULL robot, won't get reading box correctly", getName());
+      robotPose.setPose(0, 0);
+    }
+  return myCurrentBuffer.getClosestBox(x1, y1, x2, y2, robotPose,
+				       myMaxRange, pose);
+}
+
+/**
+   Get the closest reading in the cumulative buffer within a rectangular region 
+   around the range device, defined by two points (opposeite points
+   of a rectangle).
+   @param x1 the x coordinate of one of the rectangle points
+   @param y1 the y coordinate of one of the rectangle points
+   @param x2 the x coordinate of the other rectangle point
+   @param y2 the y coordinate of the other rectangle point
+   @param pose a pointer to an ArPose object in which to store the location of
+   the closest position
+   @return The range to the reading from the device, or a value >= maxRange if
+   no reading was found in the box.
+*/
+AREXPORT double ArRangeDevice::cumulativeReadingBox(double x1, double y1, 
+						 double x2, double y2,
+						 ArPose *pose) const
+{
+  ArPose robotPose;
+  if (myRobot != NULL)
+    robotPose = myRobot->getPose();
+  else
+    {
+      ArLog::log(ArLog::Normal, "ArRangeDevice %s: NULL robot, won't get reading box correctly", getName());
+      robotPose.setPose(0, 0);
+    }
+  return myCumulativeBuffer.getClosestBox(x1, y1, x2, y2, 
+					  robotPose,
+					  myMaxRange, pose);
+}
+
+/** 
+    Applies a coordinate transformation to some or all buffers. 
+    This is mostly useful for translating
+    to/from local/global coordinate systems, but may have other uses.
+    @param trans the transform to apply to the data
+    @param doCumulative whether to transform the cumulative buffer or not
+*/    
+AREXPORT void ArRangeDevice::applyTransform(ArTransform trans, 
+					    bool doCumulative)
+{
+  myCurrentBuffer.applyTransform(trans);
+  if (doCumulative)
+    myCumulativeBuffer.applyTransform(trans);
+}
+
+/** Copies the list into a vector.
+ *  @swignote The return type will be named ArSensorReadingVector instead
+ *    of the std::vector template type.
+ */
+AREXPORT std::vector<ArSensorReading> *ArRangeDevice::getRawReadingsAsVectorPtr()
+{
+  
+  std::list<ArSensorReading *>::const_iterator it;
+  myRawReadingsVector.clear();
+  // if we don't have any return an empty list
+  if (myRawReadings == NULL)
+    return &myRawReadingsVector;
+  myRawReadingsVector.reserve(myRawReadings->size());
+  for (it = myRawReadings->begin(); it != myRawReadings->end(); it++)
+    myRawReadingsVector.insert(myRawReadingsVector.begin(), *(*it));
+  return &myRawReadingsVector;
+}
+
+/** Copies the list into a vector.
+ *  @swignote The return type will be named ArSensorReadingVector instead
+ *    of the std::vector template type.
+ */
+AREXPORT std::vector<ArSensorReading> *ArRangeDevice::getAdjustedRawReadingsAsVectorPtr()
+{
+  
+  std::list<ArSensorReading *>::const_iterator it;
+  myAdjustedRawReadingsVector.clear();
+  // if we don't have any return an empty list
+  if (myAdjustedRawReadings == NULL)
+    return &myRawReadingsVector;
+  myAdjustedRawReadingsVector.reserve(myRawReadings->size());
+  for (it = myAdjustedRawReadings->begin(); 
+       it != myAdjustedRawReadings->end(); 
+       it++)
+    myAdjustedRawReadingsVector.insert(myAdjustedRawReadingsVector.begin(), 
+				       *(*it));
+  return &myAdjustedRawReadingsVector;
+}
+
+
+AREXPORT void ArRangeDevice::setCurrentDrawingData(ArDrawingData *data, 
+						   bool takeOwnershipOfData)
+{
+  if (myCurrentDrawingData != NULL && myOwnCurrentDrawingData)
+  {
+    delete myCurrentDrawingData;
+    myCurrentDrawingData = NULL;
+    myOwnCurrentDrawingData = false;
+  }
+  myCurrentDrawingData = data; 
+  myOwnCurrentDrawingData = takeOwnershipOfData; 
+}
+
+AREXPORT  void ArRangeDevice::setCumulativeDrawingData(
+	ArDrawingData *data, 
+	bool takeOwnershipOfData)
+{
+  if (myCumulativeDrawingData != NULL && myOwnCumulativeDrawingData)
+  {
+    delete myCumulativeDrawingData;
+    myCumulativeDrawingData = NULL;
+    myOwnCumulativeDrawingData = false;
+  }
+  myCumulativeDrawingData = data; 
+  myOwnCumulativeDrawingData = takeOwnershipOfData; 
+}
+
+AREXPORT void ArRangeDevice::adjustRawReadings(bool interlaced)
+{
+  std::list<ArSensorReading *>::iterator rawIt;
+
+  // make sure we have raw readings and a robot, and a delay to
+  // correct for (note that if we don't have a delay to correct for
+  // but have already been adjusting (ie someone changed the delay)
+  // we'll just keep adjusting)
+  if (myRawReadings == NULL || myRobot == NULL || 
+      (myAdjustedRawReadings == NULL && myRobot->getOdometryDelay() == 0))
+    return;
+  
+
+  // if we don't already have a list then make one
+  if (myAdjustedRawReadings == NULL)
+    myAdjustedRawReadings = new std::list<ArSensorReading *>;
+  
+  // if we've already adjusted these readings then don't do it again
+  if (myRawReadings->begin() != myRawReadings->end() &&
+      myRawReadings->front()->getAdjusted())
+    return;
+
+  std::list<ArSensorReading *>::iterator adjIt;
+  ArSensorReading *adjReading;
+  ArSensorReading *rawReading;
+
+  ArTransform trans;
+  ArTransform encTrans;
+  ArTransform interlacedTrans;
+  ArTransform interlacedEncTrans;
+
+  bool first = true;
+  bool second = true;
+
+  int onReading;
+  for (rawIt = myRawReadings->begin(), adjIt = myAdjustedRawReadings->begin(), 
+       onReading = 0; 
+       rawIt != myRawReadings->end(); 
+       rawIt++, onReading++)
+  {
+    rawReading = (*rawIt);
+    if (adjIt != myAdjustedRawReadings->end())
+    {
+      adjReading = (*adjIt);
+      adjIt++;
+    }
+    else
+    {
+      adjReading = new ArSensorReading;
+      myAdjustedRawReadings->push_back(adjReading);
+    }
+    (*adjReading) = (*rawReading);
+    if (first || (interlaced && second))
+    {
+      ArPose origPose;
+      ArPose corPose;
+      ArPose origEncPose;
+      ArPose corEncPose;
+      ArTime corTime;
+
+
+      corTime = rawReading->getTimeTaken();
+      //corTime.addMSec(-myRobot->getOdometryDelay());
+      if (myRobot->getPoseInterpPosition(corTime, 
+					 &corPose) == 1 && 
+	  myRobot->getEncoderPoseInterpPosition(corTime, 
+						&corEncPose) == 1)
+      {
+	origPose = rawReading->getPoseTaken();
+	origEncPose = rawReading->getEncoderPoseTaken();
+	/*
+	printf("Difference was %g %g %g (rotVel %.0f, rotvel/40 %g)\n", 
+	       origEncPose.getX() - corEncPose.getX(),
+	       origEncPose.getY() - corEncPose.getY(),
+	       origEncPose.getTh() - corEncPose.getTh(),
+	       myRobot->getRotVel(), myRobot->getRotVel() / 40);
+	*/
+	if (first)
+	{
+	  trans.setTransform(origPose, corPose);
+	  encTrans.setTransform(origEncPose, corEncPose);
+	}
+	else if (interlaced && second)
+	{
+	  interlacedTrans.setTransform(origPose, corPose);
+	  interlacedEncTrans.setTransform(origEncPose, corEncPose);
+	}
+      }
+      else
+      {
+	//printf("Couldn't correct\n");
+      }
+
+      if (first)
+	first = false;
+      else if (interlaced && second)
+	second = false;
+
+    }
+    if (!interlaced && (onReading % 2) == 0)
+    {
+      adjReading->applyTransform(trans);
+      adjReading->applyEncoderTransform(encTrans);
+    }
+    else
+    {
+      adjReading->applyTransform(interlacedTrans);
+      adjReading->applyEncoderTransform(interlacedEncTrans);
+    }
+    /*
+    if (fabs(adjReading->getEncoderPoseTaken().getX() - 
+	     corEncPose.getX()) > 1 ||
+	fabs(adjReading->getEncoderPoseTaken().getY() - 
+	     corEncPose.getY()) > 1 || 
+	fabs(ArMath::subAngle(adjReading->getEncoderPoseTaken().getTh(), 
+			      corEncPose.getTh())) > .2)
+      printf("(%.0f %.0f %.0f) should be (%.0f %.0f %.0f)\n", 
+	     adjReading->getEncoderPoseTaken().getX(),
+	     adjReading->getEncoderPoseTaken().getY(),
+	     adjReading->getEncoderPoseTaken().getTh(),
+	     corEncPose.getX(), corEncPose.getY(),  corEncPose.getTh());
+    */
+    adjReading->setAdjusted(true);
+    rawReading->setAdjusted(true);
+  }  
+}
+
+
+
+
+AREXPORT std::list<ArPoseWithTime *> *ArRangeDevice::getCurrentBufferPtr()
+  { return myCurrentBuffer.getBufferPtrsPtr(); }
+
+AREXPORT const std::list<ArPoseWithTime *> *ArRangeDevice::getCurrentBufferPtrsPtr() const
+  { return myCurrentBuffer.getBufferPtrsPtr(); }
+
+AREXPORT const std::list<ArPoseWithTime *> *ArRangeDevice::getCumulativeBufferPtrsPtr() const
+  { return myCumulativeBuffer.getBufferPtrsPtr(); }
+
+AREXPORT std::vector<ArPoseWithTime> * ArRangeDevice::getCurrentBufferAsVectorPtr() 
+  { return myCurrentBuffer.getBufferAsVectorPtr(); }
+
+AREXPORT std::list<ArPoseWithTime *> * ArRangeDevice::getCumulativeBufferPtrsPtr() 
+  { return myCumulativeBuffer.getBufferPtrsPtr(); }
+
+AREXPORT std::vector<ArPoseWithTime> * ArRangeDevice::getCumulativeBufferAsVectorPtr() 
+  { return myCumulativeBuffer.getBufferAsVectorPtr(); }
+
+
+
+
+AREXPORT void ArRangeDevice::logConfig(ArLog::LogLevel level, const char *prefix)
+{
+  ArLog::log(level, "%s%s MaxRange=%u MaxSecondsToKeepCurrent=%d MinDistBetweenCurrent=%g MaxSecondsToKeepCumulative=%d MaxDistToKeepCumulative=%g MinDistBetweenCumulative=%g MaxInsertDistCumulative=%g IsLocationDependent=%d FilterCallback=%s HaveRawReadings=%d",
+             prefix, myName.c_str(), myMaxRange, myMaxSecondsToKeepCurrent, myMinDistBetweenCurrent,
+             myMaxSecondsToKeepCumulative, myMaxDistToKeepCumulative, myMinDistBetweenCumulative, myMaxInsertDistCumulative,
+             myIsLocationDependent,  myFilterCB.getName(), (myRawReadings!=NULL)
+  );
+}
+
+AREXPORT void ArRangeDevice::logData(ArLog::LogLevel level, const char *prefix)
+{
+  myCurrentBuffer.logData(level, prefix, myName.c_str(), "Current");
+  myCumulativeBuffer.logData(level, prefix, myName.c_str(), "Cumulative");
+
+  if(myRawReadings)
+  {
+    myRobot->lock();
+    ArPose p = myRobot->getPose();
+    myRobot->unlock();
+    ArLog::beginWrite(level);
+    ArLog::write(level, "%s%s Raw: %u CurrentRobotPose: (%.0f, %.0f) Ranges: ", 
+      prefix, myName.c_str(), myRawReadings->size(), p.getX(), p.getY());
+    for(auto i = myRawReadings->begin(); i != myRawReadings->end(); ++i)
+      ArLog::write(level, "%u ", (*i)->getRange());
+    ArLog::endWrite();
+  }
+}
+
+