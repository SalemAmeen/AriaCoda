--- conflicted
+++ resolved
@@ -1,248 +1,241 @@
-/*
-Adept MobileRobots Robotics Interface for Applications (ARIA)
-Copyright (C) 2004-2005 ActivMedia Robotics LLC
-Copyright (C) 2006-2010 MobileRobots Inc.
-Copyright (C) 2011-2015 Adept Technology, Inc.
-Copyright (C) 2016-2018 Omron Adept Technologies, Inc.
-
-     This program is free software; you can redistribute it and/or modify
-     it under the terms of the GNU General Public License as published by
-     the Free Software Foundation; either version 2 of the License, or
-     (at your option) any later version.
-
-     This program is distributed in the hope that it will be useful,
-     but WITHOUT ANY WARRANTY; without even the implied warranty of
-     MERCHANTABILITY or FITNESS FOR A PARTICULAR PURPOSE.  See the
-     GNU General Public License for more details.
-
-     You should have received a copy of the GNU General Public License
-     along with this program; if not, write to the Free Software
-     Foundation, Inc., 59 Temple Place, Suite 330, Boston, MA  02111-1307  USA
-
-
-*/
-#ifndef ARRANGEBUFFER_H
-#define ARRANGEBUFFER_H
-
-#include "Aria/ariaUtil.h"
-#include "Aria/ariaTypedefs.h"
-#include "Aria/ArTransform.h"
-#include <list>
-#include <vector>
-
-/** Stores a point cloud of timestamped positions in global space representing sensor readings or responses, into which recently received sensor readings are added by ArRangeDevice objects, and old or otherwise no-longer-useful readings are removed.
- *  Each ArRangeDevice implementation keeps a "current" ArRangeBuffer of relatively recent readings, and a "cumulative" buffer representing a longer history of readings. 
- *  Each ArRangeDevice may have different conditions for when sensor readings are omitted or removed for each of these buffers, depending on the actual sensing charactaristics of its sensor.
- *  (For example, a laser rangefinder may remove readings which are behind or shadowed by a more recently received reading).
- *  As ArRangeDevice objects store sets of readings in ArRangeBuffer, robot position information is also updated (see getPoseTaken() and getEncoderPoseTaken()).  
- *  Some additional utility methods are provided such as finding the closest reading, transforming the reading positions, these are generally used internally or by equivalent API in ArRangeDevice.
- *  New readings are added to the front of the list, and if the list is at capacity, the last reading at the back is discarded. When addReadingConditional() is used, the updated reading is also moved to the front.
- *  Therefore the list is in reverse chronological order.  However, most ArRangeDevice implementations also periodically invalidate old readings, especially for their "current" buffer, which will prevent particularly old readings from remaining.
- *  This class stores the readings as a std::list of ArPoseWithTime objects.  ArRangeDevice provides accessors for the current and cumulative ArRanhgeBuffer objects, as well as convenience accesors for the underlying std::list<ArPoseWithTime> containers.
- *  Prior to AriaCoda 3.x, these were stored as a std::list<ArPoseWithTime*> (pointers to allocated objects), and only provided access to a pointer to this std::list, and also included a mechanism to manage this list to reduce re-allocations of ArPoseWithTime objects. 
- *  In AriaCoda 3.x this has been modified to more directly use std::list<ArPoseWithTime>. This avoids allocation, reallocation, and custom management of the list, though sometimes ArPoseWithTime objects are internally copied.
- */
-class ArRangeBuffer
-{
-public:
-  /// Constructor
-  ArRangeBuffer(size_t maxsize) : myCapacity(maxsize) {}
-
-  /// Destructor
-  //AREXPORT virtual ~ArRangeBuffer();
-  // XXX TODO should include copy/move constructors and copy/move assigment operators.
-
-  /// Gets the maximum size (capacity) of the buffer
-  size_t getCapacity() const { return myCapacity; }
-
-  [[deprecated]] size_t getSize() const {
-    return myCapacity;
-  }
-
-  /// Gets the current number of readings stored in the buffer.
-  size_t getCurrentSize() { return myBuffer.size(); }
-
-  /// Sets the size (capacity) of the buffer
-  [[deprecated]] void setSize(size_t size) { setCapacity(size); }
-
-  /// Set max size (capacity)
-  void setCapacity(size_t size);
-
-  /// Gets the pose of the robot when most recently added readings were taken
-  ArPose getPoseTaken() const {
-    return myRobotPose;
-  }
-  /// For ArRangeDevice implementations: Sets the pose of the robot when most recently added readings were taken
-  void setPoseTaken(ArPose p) {
-    myRobotPose = p;
-  }
-  /// Gets the encoder pose of the robot when recently added readings were taken
-  ArPose getEncoderPoseTaken() const {
-    return myRobotEncoderPose;
-  }
-  /// For ArRangeDevice implementations: Sets the pose of the robot when recently added readings were last added
-  void setEncoderPoseTaken(ArPose p) {
-    myRobotEncoderPose = p;
-  }
-
-  /// for ArRangeDevice implementations: Adds a new reading to the buffer
-  void addReading(double x, double y) {
-    addReading(ArPoseWithTime(x, y));
-  }
-
-  /// For ArRangeDevice implementations: Adds a new reading to the buffer
-  AREXPORT void addReading(const ArPoseWithTime &p);
-
-  /// For ArRangeDevice implementations: Adds a new reading to the buffer unless the new reading is nearby any existing reading.
-  void addReadingConditional(double x, double y, 
-				      double closeDistSquared, 
-				      bool *wasAdded = NULL) 
-  {
-    addReadingConditional(ArPoseWithTime(x, y), closeDistSquared, wasAdded);
-  }
-
-  /// For ArRangeDevice implementations: Adds a new reading to the buffer unless the new reading is nearby any existing reading.
-  AREXPORT void addReadingConditional(const ArPoseWithTime& p, 
-				      double closeDistSquared, 
-				      bool *wasAdded = NULL);
-
-#ifndef SWIG
-  /// For ArRangeDevice implementations: Begins a walk through the list of readings. ArRangeDevice implemenations. call this before invalidating one or more readings with invalidateReading(). Do not add any readings or adjust the capacity (size), until after the end of the invalidation sweep.
-  /// @internal
-  AREXPORT void beginInvalidationSweep();
-
-  /// For ArRangeDevice implementations: While doing an invalidation sweep, adds a reading to the list to be invalidated. Called by ArRangeDevice implementations only.
-  /// @internal
-  AREXPORT void invalidateReading(std::list<ArPoseWithTime>::const_iterator readingIt);
-  //AREXPORT void invalidateReading(std::list<ArPoseWithTime>::iterator readingIt);
-
-  /// For ArRangeDevice implementations:  Ends the invalidation sweep. ArRangeDevice implementations this after invalidating any readings with invalidateReading().
-  /// @internal
-  AREXPORT void endInvalidationSweep();
-
-  /** Return reference to list of readings.  You can use
-  * ArRangeDevice::lockDevice() and ArRangeDevice::unlockDevice() for mutual
-  * exclusion of this data if accessing asynchronously from another thread (Note that some range device implementations will be accessing the buffer from their own asynchronous thread (most laser rangefinders, for example), or from the ArRobot task cycle thread (in a Sensor Interp. task))
-  * This method replaces the previous getBuffer() method which returned a
-  * pointer to the list.  Use getBufferPtr() if you still need to receive a
-  * pointer, but that method is deprecated and will be removed in the future.
-  * Also note that this method may need to be removed or replaced if internal implementation of ArRangeBuffer changes.  getBegin() and getEnd() are preferred.
-  */
-  const std::list<ArPoseWithTime>& getBuffer() const { return myBuffer; }
-
-  /// Get const_iterator pointing to the beginning or start of buffer items (most recent)
-  const auto getBegin() const { return myBuffer.cbegin(); }
-
-  /// Get const_iterator pointing to the end of the buffer items (oldest)
-  const auto getEnd() const { return myBuffer.cend(); }
-
-  /** 
-   *  @swigomit
-   * @deprecated
-   */
-  PUBLICDEPRECATED("Use ArRangeBuffer::getBuffer() or ArRangeBuffer::getBegin() and ArRangeBuffer::getEnd() instead") 
-  const std::list<ArPoseWithTime>* getBufferPtr() const
-  {
-    return &myBuffer;
-  }
-#endif
-
-  /** 
-    @deprecated
-  */
-  PUBLICDEPRECATED("Use ArRangeBuffer::getBuffer() or ArRangeBuffer::getBegin() and ArRangeBuffer::getEnd() instead") 
-  std::list<ArPoseWithTime> *getBufferPtr()
-  {
-    return &myBuffer;
-  }
-
-  /** Create a list of pointers to the reading positions. For backward compatibility only.
-   * @deprecated */
-  PUBLICDEPRECATED("Use ArRangeBuffer::getBuffer() or ArRangeBuffer::getBegin() and ArRangeBuffer::getEnd() instead") 
-  std::list<ArPoseWithTime *> *getBufferPtrsPtr() const;
-
-
-  /// Gets the closest reading, on a polar system 
-  AREXPORT double getClosestPolar(double startAngle, double endAngle, 
-				  const ArPose& position, unsigned int maxRange,
-				  double *angle = NULL) const;
-  /// Gets the closest reading, from a rectangular box, in robot LOCAL coords
-  AREXPORT double getClosestBox(double x1, double y1, double x2, double y2,
-				const ArPose& position, unsigned int maxRange, 
-				ArPose *readingPos = NULL,
-				ArPose targetPose = ArPose(0, 0, 0)) const;
-
-  /// For ArRangeDevice implementations: Applies a transform to all readings in the buffer
-  AREXPORT void applyTransform(const ArTransform& trans);
-
-  /// For ArRangeDevice implementations: Clears all the readings in the range buffer
-  AREXPORT void clear();
-  /// For ArRangeDevice implementations: Resets the readings older than this many seconds
-  AREXPORT void clearOlderThan(int milliSeconds);
-  /// For ArRangeDevice implementations: Resets the readings older than this many seconds
-  AREXPORT void clearOlderThanSeconds(int seconds);
-  /// @deprecated
-  [[deprecated("use clear()")]]
-  AREXPORT void reset();
-
-  /// For ArRangeDevice implementations: This begins a redoing of the buffer
-  /// @internal
-  AREXPORT void beginRedoBuffer();
-  /// For ArRangeDevice implementations: Add a reading to the redoing of the buffer
-  /// @internal
-  AREXPORT void redoReading(double x, double y);   
-  /// For ArRangeDevice implementations: End redoing the buffer
-  /// @internal
-  AREXPORT void endRedoBuffer();
-
-  /// Copy the current buffer into a new std::vector (stored in this object), return pointer
-  AREXPORT std::vector<ArPoseWithTime> *getBufferAsVectorPtr();
-  /// Copy the current buffer into a new std::vector (stored in this object), return reference.
-  AREXPORT const std::vector<ArPoseWithTime>& getBufferAsVector();
-
-  /* 
-  /// Gets the closest reading, from an arbitrary buffer
-  AREXPORT static double getClosestPolarInList(
-	  double startAngle, double endAngle, ArPose position, 
-	  unsigned int maxRange, double *angle, 
-	  const std::list<ArPoseWithTime *> *buffer);
-  /// Gets the closest reading, from an arbitrary buffer
-  AREXPORT static double getClosestBoxInList(
-	  double x1, double y1, double x2, double y2, ArPose position, 
-	  unsigned int maxRange, ArPose *readingPos, 
-<<<<<<< HEAD
-	  ArPose targetPose, const std::list<ArPoseWithTime *> *buffer);
-
-  AREXPORT void logData(ArLog::LogLevel level, const char *linePrefix, const char *sensorName, const char *bufferName);
-  
-=======
-	  ArPose targetPose, const std::list<ArPoseWithTime *> *buffer); 
-  */
-
-  /// Write a log message using ArLog containing all data in the buffer. (For debugging.)
-  AREXPORT void logData(ArLog::LogLevel level = ArLog::Normal, const char *linePrefix = "", const char *sensorName = "", const char *bufferName = "") const;
-
-  /// Write a message containing internal information such as sizes of internal lists. For testing and debugging.
-  /// write to fp if not null, otherwise use ArLog.
-  AREXPORT void logInternal(ArLog::LogLevel level = ArLog::Normal, const char *name = "") const;
-  AREXPORT void logInternal(FILE *fp, const char *linePrefix = "", const char *name = "") const;
-
->>>>>>> 349e1372
-protected:
-  ArPose myRobotPose;		// where the robot was when readings were acquired
-  ArPose myRobotEncoderPose;		// where the robot was when readings were acquired
-
-  std::list<ArPoseWithTime> myBuffer;
-  std::list<ArPoseWithTime> myReserved; /// < Invalidated items that were removed from the buffer (e.g. after "invalidation sweep") are spliced into this list to avoid deallocation and reallocation of items.
-  std::vector<std::list<ArPoseWithTime>::const_iterator> myInvalidSweepList; ///< Items that will be removed from the buffer at the end of an "invalidation sweep"
-
-  std::list<ArPoseWithTime>::iterator myRedoIt;
-  int myNumRedone;
-  bool myHitEnd;
-  
-  size_t myCapacity;
-
-  std::vector<ArPoseWithTime> myVector; // copy of myBuffer, recreated whenever getBufferAsVector() is called.  TODO remove
-};
-
-#endif // ARRANGEBUFFER_H
+/*
+Adept MobileRobots Robotics Interface for Applications (ARIA)
+Copyright (C) 2004-2005 ActivMedia Robotics LLC
+Copyright (C) 2006-2010 MobileRobots Inc.
+Copyright (C) 2011-2015 Adept Technology, Inc.
+Copyright (C) 2016-2018 Omron Adept Technologies, Inc.
+
+     This program is free software; you can redistribute it and/or modify
+     it under the terms of the GNU General Public License as published by
+     the Free Software Foundation; either version 2 of the License, or
+     (at your option) any later version.
+
+     This program is distributed in the hope that it will be useful,
+     but WITHOUT ANY WARRANTY; without even the implied warranty of
+     MERCHANTABILITY or FITNESS FOR A PARTICULAR PURPOSE.  See the
+     GNU General Public License for more details.
+
+     You should have received a copy of the GNU General Public License
+     along with this program; if not, write to the Free Software
+     Foundation, Inc., 59 Temple Place, Suite 330, Boston, MA  02111-1307  USA
+
+
+*/
+#ifndef ARRANGEBUFFER_H
+#define ARRANGEBUFFER_H
+
+#include "Aria/ariaUtil.h"
+#include "Aria/ariaTypedefs.h"
+#include "Aria/ArTransform.h"
+#include <list>
+#include <vector>
+
+/** Stores a point cloud of timestamped positions in global space representing sensor readings or responses, into which recently received sensor readings are added by ArRangeDevice objects, and old or otherwise no-longer-useful readings are removed.
+ *  Each ArRangeDevice implementation keeps a "current" ArRangeBuffer of relatively recent readings, and a "cumulative" buffer representing a longer history of readings. 
+ *  Each ArRangeDevice may have different conditions for when sensor readings are omitted or removed for each of these buffers, depending on the actual sensing charactaristics of its sensor.
+ *  (For example, a laser rangefinder may remove readings which are behind or shadowed by a more recently received reading).
+ *  As ArRangeDevice objects store sets of readings in ArRangeBuffer, robot position information is also updated (see getPoseTaken() and getEncoderPoseTaken()).  
+ *  Some additional utility methods are provided such as finding the closest reading, transforming the reading positions, these are generally used internally or by equivalent API in ArRangeDevice.
+ *  New readings are added to the front of the list, and if the list is at capacity, the last reading at the back is discarded. When addReadingConditional() is used, the updated reading is also moved to the front.
+ *  Therefore the list is in reverse chronological order.  However, most ArRangeDevice implementations also periodically invalidate old readings, especially for their "current" buffer, which will prevent particularly old readings from remaining.
+ *  This class stores the readings as a std::list of ArPoseWithTime objects.  ArRangeDevice provides accessors for the current and cumulative ArRanhgeBuffer objects, as well as convenience accesors for the underlying std::list<ArPoseWithTime> containers.
+ *  Prior to AriaCoda 3.x, these were stored as a std::list<ArPoseWithTime*> (pointers to allocated objects), and only provided access to a pointer to this std::list, and also included a mechanism to manage this list to reduce re-allocations of ArPoseWithTime objects. 
+ *  In AriaCoda 3.x this has been modified to more directly use std::list<ArPoseWithTime>. This avoids allocation, reallocation, and custom management of the list, though sometimes ArPoseWithTime objects are internally copied.
+ */
+class ArRangeBuffer
+{
+public:
+  /// Constructor
+  ArRangeBuffer(size_t maxsize) : myCapacity(maxsize) {}
+
+  /// Destructor
+  //AREXPORT virtual ~ArRangeBuffer();
+  // XXX TODO should include copy/move constructors and copy/move assigment operators.
+
+  /// Gets the maximum size (capacity) of the buffer
+  size_t getCapacity() const { return myCapacity; }
+
+  [[deprecated]] size_t getSize() const {
+    return myCapacity;
+  }
+
+  /// Gets the current number of readings stored in the buffer.
+  size_t getCurrentSize() { return myBuffer.size(); }
+
+  /// Sets the size (capacity) of the buffer
+  [[deprecated]] void setSize(size_t size) { setCapacity(size); }
+
+  /// Set max size (capacity)
+  void setCapacity(size_t size);
+
+  /// Gets the pose of the robot when most recently added readings were taken
+  ArPose getPoseTaken() const {
+    return myRobotPose;
+  }
+  /// For ArRangeDevice implementations: Sets the pose of the robot when most recently added readings were taken
+  void setPoseTaken(ArPose p) {
+    myRobotPose = p;
+  }
+  /// Gets the encoder pose of the robot when recently added readings were taken
+  ArPose getEncoderPoseTaken() const {
+    return myRobotEncoderPose;
+  }
+  /// For ArRangeDevice implementations: Sets the pose of the robot when recently added readings were last added
+  void setEncoderPoseTaken(ArPose p) {
+    myRobotEncoderPose = p;
+  }
+
+  /// for ArRangeDevice implementations: Adds a new reading to the buffer
+  void addReading(double x, double y) {
+    addReading(ArPoseWithTime(x, y));
+  }
+
+  /// For ArRangeDevice implementations: Adds a new reading to the buffer
+  AREXPORT void addReading(const ArPoseWithTime &p);
+
+  /// For ArRangeDevice implementations: Adds a new reading to the buffer unless the new reading is nearby any existing reading.
+  void addReadingConditional(double x, double y, 
+				      double closeDistSquared, 
+				      bool *wasAdded = NULL) 
+  {
+    addReadingConditional(ArPoseWithTime(x, y), closeDistSquared, wasAdded);
+  }
+
+  /// For ArRangeDevice implementations: Adds a new reading to the buffer unless the new reading is nearby any existing reading.
+  AREXPORT void addReadingConditional(const ArPoseWithTime& p, 
+				      double closeDistSquared, 
+				      bool *wasAdded = NULL);
+
+#ifndef SWIG
+  /// For ArRangeDevice implementations: Begins a walk through the list of readings. ArRangeDevice implemenations. call this before invalidating one or more readings with invalidateReading(). Do not add any readings or adjust the capacity (size), until after the end of the invalidation sweep.
+  /// @internal
+  AREXPORT void beginInvalidationSweep();
+
+  /// For ArRangeDevice implementations: While doing an invalidation sweep, adds a reading to the list to be invalidated. Called by ArRangeDevice implementations only.
+  /// @internal
+  AREXPORT void invalidateReading(std::list<ArPoseWithTime>::const_iterator readingIt);
+  //AREXPORT void invalidateReading(std::list<ArPoseWithTime>::iterator readingIt);
+
+  /// For ArRangeDevice implementations:  Ends the invalidation sweep. ArRangeDevice implementations this after invalidating any readings with invalidateReading().
+  /// @internal
+  AREXPORT void endInvalidationSweep();
+
+  /** Return reference to list of readings.  You can use
+  * ArRangeDevice::lockDevice() and ArRangeDevice::unlockDevice() for mutual
+  * exclusion of this data if accessing asynchronously from another thread (Note that some range device implementations will be accessing the buffer from their own asynchronous thread (most laser rangefinders, for example), or from the ArRobot task cycle thread (in a Sensor Interp. task))
+  * This method replaces the previous getBuffer() method which returned a
+  * pointer to the list.  Use getBufferPtr() if you still need to receive a
+  * pointer, but that method is deprecated and will be removed in the future.
+  * Also note that this method may need to be removed or replaced if internal implementation of ArRangeBuffer changes.  getBegin() and getEnd() are preferred.
+  */
+  const std::list<ArPoseWithTime>& getBuffer() const { return myBuffer; }
+
+  /// Get const_iterator pointing to the beginning or start of buffer items (most recent)
+  const auto getBegin() const { return myBuffer.cbegin(); }
+
+  /// Get const_iterator pointing to the end of the buffer items (oldest)
+  const auto getEnd() const { return myBuffer.cend(); }
+
+  /** 
+   *  @swigomit
+   * @deprecated
+   */
+  PUBLICDEPRECATED("Use ArRangeBuffer::getBuffer() or ArRangeBuffer::getBegin() and ArRangeBuffer::getEnd() instead") 
+  const std::list<ArPoseWithTime>* getBufferPtr() const
+  {
+    return &myBuffer;
+  }
+#endif
+
+  /** 
+    @deprecated
+  */
+  PUBLICDEPRECATED("Use ArRangeBuffer::getBuffer() or ArRangeBuffer::getBegin() and ArRangeBuffer::getEnd() instead") 
+  std::list<ArPoseWithTime> *getBufferPtr()
+  {
+    return &myBuffer;
+  }
+
+  /** Create a list of pointers to the reading positions. For backward compatibility only.
+   * @deprecated */
+  PUBLICDEPRECATED("Use ArRangeBuffer::getBuffer() or ArRangeBuffer::getBegin() and ArRangeBuffer::getEnd() instead") 
+  std::list<ArPoseWithTime *> *getBufferPtrsPtr() const;
+
+
+  /// Gets the closest reading, on a polar system 
+  AREXPORT double getClosestPolar(double startAngle, double endAngle, 
+				  const ArPose& position, unsigned int maxRange,
+				  double *angle = NULL) const;
+  /// Gets the closest reading, from a rectangular box, in robot LOCAL coords
+  AREXPORT double getClosestBox(double x1, double y1, double x2, double y2,
+				const ArPose& position, unsigned int maxRange, 
+				ArPose *readingPos = NULL,
+				ArPose targetPose = ArPose(0, 0, 0)) const;
+
+  /// For ArRangeDevice implementations: Applies a transform to all readings in the buffer
+  AREXPORT void applyTransform(const ArTransform& trans);
+
+  /// For ArRangeDevice implementations: Clears all the readings in the range buffer
+  AREXPORT void clear();
+  /// For ArRangeDevice implementations: Resets the readings older than this many seconds
+  AREXPORT void clearOlderThan(int milliSeconds);
+  /// For ArRangeDevice implementations: Resets the readings older than this many seconds
+  AREXPORT void clearOlderThanSeconds(int seconds);
+  /// @deprecated
+  [[deprecated("use clear()")]]
+  AREXPORT void reset();
+
+  /// For ArRangeDevice implementations: This begins a redoing of the buffer
+  /// @internal
+  AREXPORT void beginRedoBuffer();
+  /// For ArRangeDevice implementations: Add a reading to the redoing of the buffer
+  /// @internal
+  AREXPORT void redoReading(double x, double y);   
+  /// For ArRangeDevice implementations: End redoing the buffer
+  /// @internal
+  AREXPORT void endRedoBuffer();
+
+  /// Copy the current buffer into a new std::vector (stored in this object), return pointer
+  AREXPORT std::vector<ArPoseWithTime> *getBufferAsVectorPtr();
+  /// Copy the current buffer into a new std::vector (stored in this object), return reference.
+  AREXPORT const std::vector<ArPoseWithTime>& getBufferAsVector();
+
+  /* 
+  /// Gets the closest reading, from an arbitrary buffer
+  AREXPORT static double getClosestPolarInList(
+	  double startAngle, double endAngle, ArPose position, 
+	  unsigned int maxRange, double *angle, 
+	  const std::list<ArPoseWithTime *> *buffer);
+  /// Gets the closest reading, from an arbitrary buffer
+  AREXPORT static double getClosestBoxInList(
+	  double x1, double y1, double x2, double y2, ArPose position, 
+	  unsigned int maxRange, ArPose *readingPos, 
+	  ArPose targetPose, const std::list<ArPoseWithTime *> *buffer); 
+  */
+
+  /// Write a log message using ArLog containing all data in the buffer. (For debugging.)
+  AREXPORT void logData(ArLog::LogLevel level = ArLog::Normal, const char *linePrefix = "", const char *sensorName = "", const char *bufferName = "") const;
+
+  /// Write a message containing internal information such as sizes of internal lists. For testing and debugging.
+  /// write to fp if not null, otherwise use ArLog.
+  AREXPORT void logInternal(ArLog::LogLevel level = ArLog::Normal, const char *name = "") const;
+  AREXPORT void logInternal(FILE *fp, const char *linePrefix = "", const char *name = "") const;
+
+protected:
+  ArPose myRobotPose;		// where the robot was when readings were acquired
+  ArPose myRobotEncoderPose;		// where the robot was when readings were acquired
+
+  std::list<ArPoseWithTime> myBuffer;
+  std::list<ArPoseWithTime> myReserved; /// < Invalidated items that were removed from the buffer (e.g. after "invalidation sweep") are spliced into this list to avoid deallocation and reallocation of items.
+  std::vector<std::list<ArPoseWithTime>::const_iterator> myInvalidSweepList; ///< Items that will be removed from the buffer at the end of an "invalidation sweep"
+
+  std::list<ArPoseWithTime>::iterator myRedoIt;
+  int myNumRedone;
+  bool myHitEnd;
+  
+  size_t myCapacity;
+
+  std::vector<ArPoseWithTime> myVector; // copy of myBuffer, recreated whenever getBufferAsVector() is called.  TODO remove
+};
+
+#endif // ARRANGEBUFFER_H