--- conflicted
+++ resolved
@@ -1,88 +1,84 @@
-/*
-Adept MobileRobots Robotics Interface for Applications (ARIA)
-Copyright (C) 2004-2005 ActivMedia Robotics LLC
-Copyright (C) 2006-2010 MobileRobots Inc.
-Copyright (C) 2011-2015 Adept Technology, Inc.
-Copyright (C) 2016-2018 Omron Adept Technologies, Inc.
-
-     This program is free software; you can redistribute it and/or modify
-     it under the terms of the GNU General Public License as published by
-     the Free Software Foundation; either version 2 of the License, or
-     (at your option) any later version.
-
-     This program is distributed in the hope that it will be useful,
-     but WITHOUT ANY WARRANTY; without even the implied warranty of
-     MERCHANTABILITY or FITNESS FOR A PARTICULAR PURPOSE.  See the
-     GNU General Public License for more details.
-
-     You should have received a copy of the GNU General Public License
-     along with this program; if not, write to the Free Software
-     Foundation, Inc., 59 Temple Place, Suite 330, Boston, MA  02111-1307  USA
-
-If you wish to redistribute ARIA under different terms, contact 
-Adept MobileRobots for information about a commercial version of ARIA at 
-robots@mobilerobots.com or 
-Adept MobileRobots, 10 Columbia Drive, Amherst, NH 03031; +1-603-881-7960
-*/
-
-// This tests standalone use of the LMS2xx class.
-// It first tries connecting to a robot and sending it the command
-// to switch on power to the primary laser.  Then it connects
-// to the SICK LMS2xx using the ArLMS2xx class directly, not using
-// ArLaserConnector or ArRobot (which is normally what you should do).
-
-<<<<<<< HEAD
-#include "Aria.h"
-#include "ArLMS2xx.h"
-=======
-#include "Aria/Aria.h"
->>>>>>> 01307795
-
-int main(int argc, char **argv)
-{
-  Aria::init();
-
-  /* Connect to robot just so we can turn on laser power if neccesary */
-  ArArgumentParser parser(&argc, argv);
-  ArRobot robot;
-  ArRobotConnector robotConnector(&parser, &robot);
-  if(robotConnector.connectRobot())
-  {
-    robot.runAsync(true);
-    ArLog::log(ArLog::Normal, "Connected to robot, issusing LRF_POWER command...");
-    robot.comInt(ArCommands::POWER_LRF, 1);
-    robot.disableSonar();
-  }
-  else
-  {
-    ArLog::log(ArLog::Normal, "No robot or unable to connect.");
-  }
-
-
-  /* Now connect to laser. ArRobot is not used. */
-
-  ArSerialConnection con;
-  ArLMS2xx laser(0);
-  con.setPort(ArUtil::COM3);
-  if(con.open(ArUtil::COM3) != 0) {
-    ArLog::log(ArLog::Terse, "Error opening serial port %s", con.getPort());
-    Aria::exit(1);
-  }
-  laser.setDeviceConnection(&con);
-  laser.setPowerControlled(true);
-  laser.chooseAutoBaud("38400");
-  laser.chooseDegrees("180");
-  laser.chooseIncrement("one");
-  laser.runAsync();
-  if(!laser.blockingConnect()) {
-    ArLog::log(ArLog::Terse, "Error connecting to SICK LMS2xx on %s", con.getPort());
-    Aria::exit(2);
-  }
-  while(laser.isConnected()) {
-    ArUtil::sleep(2000);
-    ArLog::log(ArLog::Normal, "%d readings/sec.", laser.getReadingCount());
-  }
-  ArLog::log(ArLog::Normal, "Laser disconnected.");
-  Aria::exit(0);
-}
-
+/*
+Adept MobileRobots Robotics Interface for Applications (ARIA)
+Copyright (C) 2004-2005 ActivMedia Robotics LLC
+Copyright (C) 2006-2010 MobileRobots Inc.
+Copyright (C) 2011-2015 Adept Technology, Inc.
+Copyright (C) 2016-2018 Omron Adept Technologies, Inc.
+
+     This program is free software; you can redistribute it and/or modify
+     it under the terms of the GNU General Public License as published by
+     the Free Software Foundation; either version 2 of the License, or
+     (at your option) any later version.
+
+     This program is distributed in the hope that it will be useful,
+     but WITHOUT ANY WARRANTY; without even the implied warranty of
+     MERCHANTABILITY or FITNESS FOR A PARTICULAR PURPOSE.  See the
+     GNU General Public License for more details.
+
+     You should have received a copy of the GNU General Public License
+     along with this program; if not, write to the Free Software
+     Foundation, Inc., 59 Temple Place, Suite 330, Boston, MA  02111-1307  USA
+
+If you wish to redistribute ARIA under different terms, contact 
+Adept MobileRobots for information about a commercial version of ARIA at 
+robots@mobilerobots.com or 
+Adept MobileRobots, 10 Columbia Drive, Amherst, NH 03031; +1-603-881-7960
+*/
+
+// This tests standalone use of the LMS2xx class.
+// It first tries connecting to a robot and sending it the command
+// to switch on power to the primary laser.  Then it connects
+// to the SICK LMS2xx using the ArLMS2xx class directly, not using
+// ArLaserConnector or ArRobot (which is normally what you should do).
+
+#include "Aria/Aria.h"
+#include "Aria/ArLMS2xx.h"
+
+int main(int argc, char **argv)
+{
+  Aria::init();
+
+  /* Connect to robot just so we can turn on laser power if neccesary */
+  ArArgumentParser parser(&argc, argv);
+  ArRobot robot;
+  ArRobotConnector robotConnector(&parser, &robot);
+  if(robotConnector.connectRobot())
+  {
+    robot.runAsync(true);
+    ArLog::log(ArLog::Normal, "Connected to robot, issusing LRF_POWER command...");
+    robot.comInt(ArCommands::POWER_LRF, 1);
+    robot.disableSonar();
+  }
+  else
+  {
+    ArLog::log(ArLog::Normal, "No robot or unable to connect.");
+  }
+
+
+  /* Now connect to laser. ArRobot is not used. */
+
+  ArSerialConnection con;
+  ArLMS2xx laser(0);
+  con.setPort(ArUtil::COM3);
+  if(con.open(ArUtil::COM3) != 0) {
+    ArLog::log(ArLog::Terse, "Error opening serial port %s", con.getPort());
+    Aria::exit(1);
+  }
+  laser.setDeviceConnection(&con);
+  laser.setPowerControlled(true);
+  laser.chooseAutoBaud("38400");
+  laser.chooseDegrees("180");
+  laser.chooseIncrement("one");
+  laser.runAsync();
+  if(!laser.blockingConnect()) {
+    ArLog::log(ArLog::Terse, "Error connecting to SICK LMS2xx on %s", con.getPort());
+    Aria::exit(2);
+  }
+  while(laser.isConnected()) {
+    ArUtil::sleep(2000);
+    ArLog::log(ArLog::Normal, "%d readings/sec.", laser.getReadingCount());
+  }
+  ArLog::log(ArLog::Normal, "Laser disconnected.");
+  Aria::exit(0);
+}
+